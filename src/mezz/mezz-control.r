REBOL [
	System: "REBOL [R3] Language Interpreter and Run-time Environment"
	Title: "REBOL 3 Mezzanine: Control"
	Rights: {
		Copyright 2012 REBOL Technologies
		REBOL is a trademark of REBOL Technologies
	}
	License: {
		Licensed under the Apache License, Version 2.0
		See: http://www.apache.org/licenses/LICENSE-2.0
	}
]

launch: func [
	{Runs a script as a separate process; return immediately.}
	script [file! string! none!] "The name of the script"
	/args arg [string! block! none!] "Arguments to the script"
	/wait "Wait for the process to terminate"
	/local exe
][
	if file? script [script: to-local-file clean-path script]
	exe: to-local-file system/options/boot

	; Quote everything, just in case it has spaces:
	args: to-string reduce [{"} exe {" "} script {" }]
	if arg [append args arg]
	either wait [call/wait args] [call args]
]

<<<<<<< HEAD
wrap: func [
	"Evaluates a block, wrapping all set-words as locals."
	body [block!] "Block to evaluate"
][
	do bind/copy/set body make object! 0
=======
any-of: func [
	"Returns the first value(s) for which the test is not FALSE or NONE."
	'word [word! block!] "Word or block of words to set each time (local)"
	data [series! any-object! map! none!] "The series to traverse"
	test [block!] "Condition to test each time"
][
	if data [
		foreach (word) data reduce [
			:if to paren! test compose [
				(to path! reduce [:break 'return]) (
					either word? word [to get-word! word] [
						reduce [:reduce map-each w word [to get-word! w]]
					]
				)
			]
		]
	]
]

all-of: func [
	"Returns TRUE if all value(s) pass the test, otherwise NONE."
	'word [word! block!] "Word or block of words to set each time (local)"
	data [series! any-object! map! none!] "The series to traverse"
	test [block!] "Condition to test each time"
][
	if data [
		foreach (word) data reduce [
			:unless to paren! test reduce [
				to path! reduce [:break 'return] none
			]
			true
		]
	]
>>>>>>> 393598df
]<|MERGE_RESOLUTION|>--- conflicted
+++ resolved
@@ -27,13 +27,13 @@
 	either wait [call/wait args] [call args]
 ]
 
-<<<<<<< HEAD
 wrap: func [
 	"Evaluates a block, wrapping all set-words as locals."
 	body [block!] "Block to evaluate"
 ][
 	do bind/copy/set body make object! 0
-=======
+]
+
 any-of: func [
 	"Returns the first value(s) for which the test is not FALSE or NONE."
 	'word [word! block!] "Word or block of words to set each time (local)"
@@ -67,5 +67,4 @@
 			true
 		]
 	]
->>>>>>> 393598df
 ]