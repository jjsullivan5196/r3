/***********************************************************************
**
**  Extraction of ZLIB compression and decompression routines
**  for REBOL [R3] Language Interpreter and Run-time Environment
**  This is a code-generated file.
**
**  ZLIB Copyright notice:
**
**    (C) 1995-2013 Jean-loup Gailly and Mark Adler
**
**    This software is provided 'as-is', without any express or implied
**    warranty.  In no event will the authors be held liable for any damages
**    arising from the use of this software.
**
**    Permission is granted to anyone to use this software for any purpose,
**    including commercial applications, and to alter it and redistribute it
**    freely, subject to the following restrictions:
**
**    1. The origin of this software must not be misrepresented; you must not
**       claim that you wrote the original software. If you use this software
**       in a product, an acknowledgment in the product documentation would be
**       appreciated but is not required.
**    2. Altered source versions must be plainly marked as such, and must not be
**       misrepresented as being the original software.
**    3. This notice may not be removed or altered from any source distribution.
**
**        Jean-loup Gailly        Mark Adler
**        jloup@gzip.org          madler@alumni.caltech.edu
**
**  REBOL is a trademark of REBOL Technologies
**  Licensed under the Apache License, Version 2.0
**
************************************************************************
**
**  Title: ZLIB aggregated source file
**  Build: A0
**  Date:  29-Sep-2013
**  File:  u-zlib.c
**
**  AUTO-GENERATED FILE - Do not modify. (From: make-zlib.r)
**
***********************************************************************/

#include "sys-zlib.h" // added by make-zlib.r

/* crc32.c -- compute the CRC-32 of a data stream
 * Copyright (C) 1995-2006, 2010, 2011, 2012 Mark Adler
 * For conditions of distribution and use, see copyright notice in zlib.h
 *
 * Thanks to Rodney Brown <rbrown64@csc.com.au> for his contribution of faster
 * CRC methods: exclusive-oring 32 bits of data at a time, and pre-computing
 * tables for updating the shift register in one step with three exclusive-ors
 * instead of four steps with four exclusive-ors.  This results in about a
 * factor of two increase in speed on a Power PC G4 (PPC7455) using gcc -O3.
 */

/* @(#) $Id$ */

/*
  Note on the use of DYNAMIC_CRC_TABLE: there is no mutex or semaphore
  protection on the static variables used to control the first-use generation
  of the crc tables.  Therefore, if you #define DYNAMIC_CRC_TABLE, you should
  first call get_crc_table() to initialize the tables before allowing more than
  one thread to use crc32().

  DYNAMIC_CRC_TABLE and MAKECRCH can be #defined to write out crc32.h.
 */

#ifdef MAKECRCH
#  include <stdio.h>
#  ifndef DYNAMIC_CRC_TABLE
#    define DYNAMIC_CRC_TABLE
#  endif /* !DYNAMIC_CRC_TABLE */
#endif /* MAKECRCH */

// #include "zutil.h"      /* for STDC and FAR definitions */ /* In sys-zlib.h (see make-zlib.r) */

#define local static

/* Definitions for doing the crc four data bytes at a time. */
#if !defined(NOBYFOUR) && defined(Z_U4)
#  define BYFOUR
#endif
#ifdef BYFOUR
   local unsigned long crc32_little OF((unsigned long,
                        const unsigned char FAR *, unsigned));
   local unsigned long crc32_big OF((unsigned long,
                        const unsigned char FAR *, unsigned));
#  define TBLS 8
#else
#  define TBLS 1
#endif /* BYFOUR */

/* Local functions for crc concatenation */
local unsigned long gf2_matrix_times OF((unsigned long *mat,
                                         unsigned long vec));
local void gf2_matrix_square OF((unsigned long *square, unsigned long *mat));
local uLong crc32_combine_ OF((uLong crc1, uLong crc2, z_off64_t len2));


#ifdef DYNAMIC_CRC_TABLE

local volatile int crc_table_empty = 1;
local z_crc_t FAR crc_table[TBLS][256];
local void make_crc_table OF((void));
#ifdef MAKECRCH
   local void write_table OF((FILE *, const z_crc_t FAR *));
#endif /* MAKECRCH */
/*
  Generate tables for a byte-wise 32-bit CRC calculation on the polynomial:
  x^32+x^26+x^23+x^22+x^16+x^12+x^11+x^10+x^8+x^7+x^5+x^4+x^2+x+1.

  Polynomials over GF(2) are represented in binary, one bit per coefficient,
  with the lowest powers in the most significant bit.  Then adding polynomials
  is just exclusive-or, and multiplying a polynomial by x is a right shift by
  one.  If we call the above polynomial p, and represent a byte as the
  polynomial q, also with the lowest power in the most significant bit (so the
  byte 0xb1 is the polynomial x^7+x^3+x+1), then the CRC is (q*x^32) mod p,
  where a mod b means the remainder after dividing a by b.

  This calculation is done using the shift-register method of multiplying and
  taking the remainder.  The register is initialized to zero, and for each
  incoming bit, x^32 is added mod p to the register if the bit is a one (where
  x^32 mod p is p+x^32 = x^26+...+1), and the register is multiplied mod p by
  x (which is shifting right by one and adding x^32 mod p if the bit shifted
  out is a one).  We start with the highest power (least significant bit) of
  q and repeat for all eight bits of q.

  The first table is simply the CRC of all possible eight bit values.  This is
  all the information needed to generate CRCs on data a byte at a time for all
  combinations of CRC register values and incoming bytes.  The remaining tables
  allow for word-at-a-time CRC calculation for both big-endian and little-
  endian machines, where a word is four bytes.
*/
local void make_crc_table()
{
    z_crc_t c;
    int n, k;
    z_crc_t poly;                       /* polynomial exclusive-or pattern */
    /* terms of polynomial defining this crc (except x^32): */
    static volatile int first = 1;      /* flag to limit concurrent making */
    static const unsigned char p[] = {0,1,2,4,5,7,8,10,11,12,16,22,23,26};

    /* See if another task is already doing this (not thread-safe, but better
       than nothing -- significantly reduces duration of vulnerability in
       case the advice about DYNAMIC_CRC_TABLE is ignored) */
    if (first) {
        first = 0;

        /* make exclusive-or pattern from polynomial (0xedb88320UL) */
        poly = 0;
        for (n = 0; n < (int)(sizeof(p)/sizeof(unsigned char)); n++)
            poly |= (z_crc_t)1 << (31 - p[n]);

        /* generate a crc for every 8-bit value */
        for (n = 0; n < 256; n++) {
            c = (z_crc_t)n;
            for (k = 0; k < 8; k++)
                c = c & 1 ? poly ^ (c >> 1) : c >> 1;
            crc_table[0][n] = c;
        }

#ifdef BYFOUR
        /* generate crc for each value followed by one, two, and three zeros,
           and then the byte reversal of those as well as the first table */
        for (n = 0; n < 256; n++) {
            c = crc_table[0][n];
            crc_table[4][n] = ZSWAP32(c);
            for (k = 1; k < 4; k++) {
                c = crc_table[0][c & 0xff] ^ (c >> 8);
                crc_table[k][n] = c;
                crc_table[k + 4][n] = ZSWAP32(c);
            }
        }
#endif /* BYFOUR */

        crc_table_empty = 0;
    }
    else {      /* not first */
        /* wait for the other guy to finish (not efficient, but rare) */
        while (crc_table_empty)
            ;
    }

#ifdef MAKECRCH
    /* write out CRC tables to crc32.h */
    {
        FILE *out;

        out = fopen("crc32.h", "w");
        if (out == NULL) return;
        fprintf(out, "/* crc32.h -- tables for rapid CRC calculation\n");
        fprintf(out, " * Generated automatically by crc32.c\n */\n\n");
        fprintf(out, "local const z_crc_t FAR ");
        fprintf(out, "crc_table[TBLS][256] =\n{\n  {\n");
        write_table(out, crc_table[0]);
#  ifdef BYFOUR
        fprintf(out, "#ifdef BYFOUR\n");
        for (k = 1; k < 8; k++) {
            fprintf(out, "  },\n  {\n");
            write_table(out, crc_table[k]);
        }
        fprintf(out, "#endif\n");
#  endif /* BYFOUR */
        fprintf(out, "  }\n};\n");
        fclose(out);
    }
#endif /* MAKECRCH */
}

#ifdef MAKECRCH
local void write_table(out, table)
    FILE *out;
    const z_crc_t FAR *table;
{
    int n;

    for (n = 0; n < 256; n++)
        fprintf(out, "%s0x%08lxUL%s", n % 5 ? "" : "    ",
                (unsigned long)(table[n]),
                n == 255 ? "\n" : (n % 5 == 4 ? ",\n" : ", "));
}
#endif /* MAKECRCH */

#else /* !DYNAMIC_CRC_TABLE */
/* ========================================================================
 * Tables of CRC-32s of all single-byte values, made by make_crc_table().
 */
/* crc32.h -- tables for rapid CRC calculation
 * Generated automatically by crc32.c
 */

local const z_crc_t FAR crc_table[TBLS][256] =
{
  {
    0x00000000UL, 0x77073096UL, 0xee0e612cUL, 0x990951baUL, 0x076dc419UL,
    0x706af48fUL, 0xe963a535UL, 0x9e6495a3UL, 0x0edb8832UL, 0x79dcb8a4UL,
    0xe0d5e91eUL, 0x97d2d988UL, 0x09b64c2bUL, 0x7eb17cbdUL, 0xe7b82d07UL,
    0x90bf1d91UL, 0x1db71064UL, 0x6ab020f2UL, 0xf3b97148UL, 0x84be41deUL,
    0x1adad47dUL, 0x6ddde4ebUL, 0xf4d4b551UL, 0x83d385c7UL, 0x136c9856UL,
    0x646ba8c0UL, 0xfd62f97aUL, 0x8a65c9ecUL, 0x14015c4fUL, 0x63066cd9UL,
    0xfa0f3d63UL, 0x8d080df5UL, 0x3b6e20c8UL, 0x4c69105eUL, 0xd56041e4UL,
    0xa2677172UL, 0x3c03e4d1UL, 0x4b04d447UL, 0xd20d85fdUL, 0xa50ab56bUL,
    0x35b5a8faUL, 0x42b2986cUL, 0xdbbbc9d6UL, 0xacbcf940UL, 0x32d86ce3UL,
    0x45df5c75UL, 0xdcd60dcfUL, 0xabd13d59UL, 0x26d930acUL, 0x51de003aUL,
    0xc8d75180UL, 0xbfd06116UL, 0x21b4f4b5UL, 0x56b3c423UL, 0xcfba9599UL,
    0xb8bda50fUL, 0x2802b89eUL, 0x5f058808UL, 0xc60cd9b2UL, 0xb10be924UL,
    0x2f6f7c87UL, 0x58684c11UL, 0xc1611dabUL, 0xb6662d3dUL, 0x76dc4190UL,
    0x01db7106UL, 0x98d220bcUL, 0xefd5102aUL, 0x71b18589UL, 0x06b6b51fUL,
    0x9fbfe4a5UL, 0xe8b8d433UL, 0x7807c9a2UL, 0x0f00f934UL, 0x9609a88eUL,
    0xe10e9818UL, 0x7f6a0dbbUL, 0x086d3d2dUL, 0x91646c97UL, 0xe6635c01UL,
    0x6b6b51f4UL, 0x1c6c6162UL, 0x856530d8UL, 0xf262004eUL, 0x6c0695edUL,
    0x1b01a57bUL, 0x8208f4c1UL, 0xf50fc457UL, 0x65b0d9c6UL, 0x12b7e950UL,
    0x8bbeb8eaUL, 0xfcb9887cUL, 0x62dd1ddfUL, 0x15da2d49UL, 0x8cd37cf3UL,
    0xfbd44c65UL, 0x4db26158UL, 0x3ab551ceUL, 0xa3bc0074UL, 0xd4bb30e2UL,
    0x4adfa541UL, 0x3dd895d7UL, 0xa4d1c46dUL, 0xd3d6f4fbUL, 0x4369e96aUL,
    0x346ed9fcUL, 0xad678846UL, 0xda60b8d0UL, 0x44042d73UL, 0x33031de5UL,
    0xaa0a4c5fUL, 0xdd0d7cc9UL, 0x5005713cUL, 0x270241aaUL, 0xbe0b1010UL,
    0xc90c2086UL, 0x5768b525UL, 0x206f85b3UL, 0xb966d409UL, 0xce61e49fUL,
    0x5edef90eUL, 0x29d9c998UL, 0xb0d09822UL, 0xc7d7a8b4UL, 0x59b33d17UL,
    0x2eb40d81UL, 0xb7bd5c3bUL, 0xc0ba6cadUL, 0xedb88320UL, 0x9abfb3b6UL,
    0x03b6e20cUL, 0x74b1d29aUL, 0xead54739UL, 0x9dd277afUL, 0x04db2615UL,
    0x73dc1683UL, 0xe3630b12UL, 0x94643b84UL, 0x0d6d6a3eUL, 0x7a6a5aa8UL,
    0xe40ecf0bUL, 0x9309ff9dUL, 0x0a00ae27UL, 0x7d079eb1UL, 0xf00f9344UL,
    0x8708a3d2UL, 0x1e01f268UL, 0x6906c2feUL, 0xf762575dUL, 0x806567cbUL,
    0x196c3671UL, 0x6e6b06e7UL, 0xfed41b76UL, 0x89d32be0UL, 0x10da7a5aUL,
    0x67dd4accUL, 0xf9b9df6fUL, 0x8ebeeff9UL, 0x17b7be43UL, 0x60b08ed5UL,
    0xd6d6a3e8UL, 0xa1d1937eUL, 0x38d8c2c4UL, 0x4fdff252UL, 0xd1bb67f1UL,
    0xa6bc5767UL, 0x3fb506ddUL, 0x48b2364bUL, 0xd80d2bdaUL, 0xaf0a1b4cUL,
    0x36034af6UL, 0x41047a60UL, 0xdf60efc3UL, 0xa867df55UL, 0x316e8eefUL,
    0x4669be79UL, 0xcb61b38cUL, 0xbc66831aUL, 0x256fd2a0UL, 0x5268e236UL,
    0xcc0c7795UL, 0xbb0b4703UL, 0x220216b9UL, 0x5505262fUL, 0xc5ba3bbeUL,
    0xb2bd0b28UL, 0x2bb45a92UL, 0x5cb36a04UL, 0xc2d7ffa7UL, 0xb5d0cf31UL,
    0x2cd99e8bUL, 0x5bdeae1dUL, 0x9b64c2b0UL, 0xec63f226UL, 0x756aa39cUL,
    0x026d930aUL, 0x9c0906a9UL, 0xeb0e363fUL, 0x72076785UL, 0x05005713UL,
    0x95bf4a82UL, 0xe2b87a14UL, 0x7bb12baeUL, 0x0cb61b38UL, 0x92d28e9bUL,
    0xe5d5be0dUL, 0x7cdcefb7UL, 0x0bdbdf21UL, 0x86d3d2d4UL, 0xf1d4e242UL,
    0x68ddb3f8UL, 0x1fda836eUL, 0x81be16cdUL, 0xf6b9265bUL, 0x6fb077e1UL,
    0x18b74777UL, 0x88085ae6UL, 0xff0f6a70UL, 0x66063bcaUL, 0x11010b5cUL,
    0x8f659effUL, 0xf862ae69UL, 0x616bffd3UL, 0x166ccf45UL, 0xa00ae278UL,
    0xd70dd2eeUL, 0x4e048354UL, 0x3903b3c2UL, 0xa7672661UL, 0xd06016f7UL,
    0x4969474dUL, 0x3e6e77dbUL, 0xaed16a4aUL, 0xd9d65adcUL, 0x40df0b66UL,
    0x37d83bf0UL, 0xa9bcae53UL, 0xdebb9ec5UL, 0x47b2cf7fUL, 0x30b5ffe9UL,
    0xbdbdf21cUL, 0xcabac28aUL, 0x53b39330UL, 0x24b4a3a6UL, 0xbad03605UL,
    0xcdd70693UL, 0x54de5729UL, 0x23d967bfUL, 0xb3667a2eUL, 0xc4614ab8UL,
    0x5d681b02UL, 0x2a6f2b94UL, 0xb40bbe37UL, 0xc30c8ea1UL, 0x5a05df1bUL,
    0x2d02ef8dUL
#ifdef BYFOUR
  },
  {
    0x00000000UL, 0x191b3141UL, 0x32366282UL, 0x2b2d53c3UL, 0x646cc504UL,
    0x7d77f445UL, 0x565aa786UL, 0x4f4196c7UL, 0xc8d98a08UL, 0xd1c2bb49UL,
    0xfaefe88aUL, 0xe3f4d9cbUL, 0xacb54f0cUL, 0xb5ae7e4dUL, 0x9e832d8eUL,
    0x87981ccfUL, 0x4ac21251UL, 0x53d92310UL, 0x78f470d3UL, 0x61ef4192UL,
    0x2eaed755UL, 0x37b5e614UL, 0x1c98b5d7UL, 0x05838496UL, 0x821b9859UL,
    0x9b00a918UL, 0xb02dfadbUL, 0xa936cb9aUL, 0xe6775d5dUL, 0xff6c6c1cUL,
    0xd4413fdfUL, 0xcd5a0e9eUL, 0x958424a2UL, 0x8c9f15e3UL, 0xa7b24620UL,
    0xbea97761UL, 0xf1e8e1a6UL, 0xe8f3d0e7UL, 0xc3de8324UL, 0xdac5b265UL,
    0x5d5daeaaUL, 0x44469febUL, 0x6f6bcc28UL, 0x7670fd69UL, 0x39316baeUL,
    0x202a5aefUL, 0x0b07092cUL, 0x121c386dUL, 0xdf4636f3UL, 0xc65d07b2UL,
    0xed705471UL, 0xf46b6530UL, 0xbb2af3f7UL, 0xa231c2b6UL, 0x891c9175UL,
    0x9007a034UL, 0x179fbcfbUL, 0x0e848dbaUL, 0x25a9de79UL, 0x3cb2ef38UL,
    0x73f379ffUL, 0x6ae848beUL, 0x41c51b7dUL, 0x58de2a3cUL, 0xf0794f05UL,
    0xe9627e44UL, 0xc24f2d87UL, 0xdb541cc6UL, 0x94158a01UL, 0x8d0ebb40UL,
    0xa623e883UL, 0xbf38d9c2UL, 0x38a0c50dUL, 0x21bbf44cUL, 0x0a96a78fUL,
    0x138d96ceUL, 0x5ccc0009UL, 0x45d73148UL, 0x6efa628bUL, 0x77e153caUL,
    0xbabb5d54UL, 0xa3a06c15UL, 0x888d3fd6UL, 0x91960e97UL, 0xded79850UL,
    0xc7cca911UL, 0xece1fad2UL, 0xf5facb93UL, 0x7262d75cUL, 0x6b79e61dUL,
    0x4054b5deUL, 0x594f849fUL, 0x160e1258UL, 0x0f152319UL, 0x243870daUL,
    0x3d23419bUL, 0x65fd6ba7UL, 0x7ce65ae6UL, 0x57cb0925UL, 0x4ed03864UL,
    0x0191aea3UL, 0x188a9fe2UL, 0x33a7cc21UL, 0x2abcfd60UL, 0xad24e1afUL,
    0xb43fd0eeUL, 0x9f12832dUL, 0x8609b26cUL, 0xc94824abUL, 0xd05315eaUL,
    0xfb7e4629UL, 0xe2657768UL, 0x2f3f79f6UL, 0x362448b7UL, 0x1d091b74UL,
    0x04122a35UL, 0x4b53bcf2UL, 0x52488db3UL, 0x7965de70UL, 0x607eef31UL,
    0xe7e6f3feUL, 0xfefdc2bfUL, 0xd5d0917cUL, 0xcccba03dUL, 0x838a36faUL,
    0x9a9107bbUL, 0xb1bc5478UL, 0xa8a76539UL, 0x3b83984bUL, 0x2298a90aUL,
    0x09b5fac9UL, 0x10aecb88UL, 0x5fef5d4fUL, 0x46f46c0eUL, 0x6dd93fcdUL,
    0x74c20e8cUL, 0xf35a1243UL, 0xea412302UL, 0xc16c70c1UL, 0xd8774180UL,
    0x9736d747UL, 0x8e2de606UL, 0xa500b5c5UL, 0xbc1b8484UL, 0x71418a1aUL,
    0x685abb5bUL, 0x4377e898UL, 0x5a6cd9d9UL, 0x152d4f1eUL, 0x0c367e5fUL,
    0x271b2d9cUL, 0x3e001cddUL, 0xb9980012UL, 0xa0833153UL, 0x8bae6290UL,
    0x92b553d1UL, 0xddf4c516UL, 0xc4eff457UL, 0xefc2a794UL, 0xf6d996d5UL,
    0xae07bce9UL, 0xb71c8da8UL, 0x9c31de6bUL, 0x852aef2aUL, 0xca6b79edUL,
    0xd37048acUL, 0xf85d1b6fUL, 0xe1462a2eUL, 0x66de36e1UL, 0x7fc507a0UL,
    0x54e85463UL, 0x4df36522UL, 0x02b2f3e5UL, 0x1ba9c2a4UL, 0x30849167UL,
    0x299fa026UL, 0xe4c5aeb8UL, 0xfdde9ff9UL, 0xd6f3cc3aUL, 0xcfe8fd7bUL,
    0x80a96bbcUL, 0x99b25afdUL, 0xb29f093eUL, 0xab84387fUL, 0x2c1c24b0UL,
    0x350715f1UL, 0x1e2a4632UL, 0x07317773UL, 0x4870e1b4UL, 0x516bd0f5UL,
    0x7a468336UL, 0x635db277UL, 0xcbfad74eUL, 0xd2e1e60fUL, 0xf9ccb5ccUL,
    0xe0d7848dUL, 0xaf96124aUL, 0xb68d230bUL, 0x9da070c8UL, 0x84bb4189UL,
    0x03235d46UL, 0x1a386c07UL, 0x31153fc4UL, 0x280e0e85UL, 0x674f9842UL,
    0x7e54a903UL, 0x5579fac0UL, 0x4c62cb81UL, 0x8138c51fUL, 0x9823f45eUL,
    0xb30ea79dUL, 0xaa1596dcUL, 0xe554001bUL, 0xfc4f315aUL, 0xd7626299UL,
    0xce7953d8UL, 0x49e14f17UL, 0x50fa7e56UL, 0x7bd72d95UL, 0x62cc1cd4UL,
    0x2d8d8a13UL, 0x3496bb52UL, 0x1fbbe891UL, 0x06a0d9d0UL, 0x5e7ef3ecUL,
    0x4765c2adUL, 0x6c48916eUL, 0x7553a02fUL, 0x3a1236e8UL, 0x230907a9UL,
    0x0824546aUL, 0x113f652bUL, 0x96a779e4UL, 0x8fbc48a5UL, 0xa4911b66UL,
    0xbd8a2a27UL, 0xf2cbbce0UL, 0xebd08da1UL, 0xc0fdde62UL, 0xd9e6ef23UL,
    0x14bce1bdUL, 0x0da7d0fcUL, 0x268a833fUL, 0x3f91b27eUL, 0x70d024b9UL,
    0x69cb15f8UL, 0x42e6463bUL, 0x5bfd777aUL, 0xdc656bb5UL, 0xc57e5af4UL,
    0xee530937UL, 0xf7483876UL, 0xb809aeb1UL, 0xa1129ff0UL, 0x8a3fcc33UL,
    0x9324fd72UL
  },
  {
    0x00000000UL, 0x01c26a37UL, 0x0384d46eUL, 0x0246be59UL, 0x0709a8dcUL,
    0x06cbc2ebUL, 0x048d7cb2UL, 0x054f1685UL, 0x0e1351b8UL, 0x0fd13b8fUL,
    0x0d9785d6UL, 0x0c55efe1UL, 0x091af964UL, 0x08d89353UL, 0x0a9e2d0aUL,
    0x0b5c473dUL, 0x1c26a370UL, 0x1de4c947UL, 0x1fa2771eUL, 0x1e601d29UL,
    0x1b2f0bacUL, 0x1aed619bUL, 0x18abdfc2UL, 0x1969b5f5UL, 0x1235f2c8UL,
    0x13f798ffUL, 0x11b126a6UL, 0x10734c91UL, 0x153c5a14UL, 0x14fe3023UL,
    0x16b88e7aUL, 0x177ae44dUL, 0x384d46e0UL, 0x398f2cd7UL, 0x3bc9928eUL,
    0x3a0bf8b9UL, 0x3f44ee3cUL, 0x3e86840bUL, 0x3cc03a52UL, 0x3d025065UL,
    0x365e1758UL, 0x379c7d6fUL, 0x35dac336UL, 0x3418a901UL, 0x3157bf84UL,
    0x3095d5b3UL, 0x32d36beaUL, 0x331101ddUL, 0x246be590UL, 0x25a98fa7UL,
    0x27ef31feUL, 0x262d5bc9UL, 0x23624d4cUL, 0x22a0277bUL, 0x20e69922UL,
    0x2124f315UL, 0x2a78b428UL, 0x2bbade1fUL, 0x29fc6046UL, 0x283e0a71UL,
    0x2d711cf4UL, 0x2cb376c3UL, 0x2ef5c89aUL, 0x2f37a2adUL, 0x709a8dc0UL,
    0x7158e7f7UL, 0x731e59aeUL, 0x72dc3399UL, 0x7793251cUL, 0x76514f2bUL,
    0x7417f172UL, 0x75d59b45UL, 0x7e89dc78UL, 0x7f4bb64fUL, 0x7d0d0816UL,
    0x7ccf6221UL, 0x798074a4UL, 0x78421e93UL, 0x7a04a0caUL, 0x7bc6cafdUL,
    0x6cbc2eb0UL, 0x6d7e4487UL, 0x6f38fadeUL, 0x6efa90e9UL, 0x6bb5866cUL,
    0x6a77ec5bUL, 0x68315202UL, 0x69f33835UL, 0x62af7f08UL, 0x636d153fUL,
    0x612bab66UL, 0x60e9c151UL, 0x65a6d7d4UL, 0x6464bde3UL, 0x662203baUL,
    0x67e0698dUL, 0x48d7cb20UL, 0x4915a117UL, 0x4b531f4eUL, 0x4a917579UL,
    0x4fde63fcUL, 0x4e1c09cbUL, 0x4c5ab792UL, 0x4d98dda5UL, 0x46c49a98UL,
    0x4706f0afUL, 0x45404ef6UL, 0x448224c1UL, 0x41cd3244UL, 0x400f5873UL,
    0x4249e62aUL, 0x438b8c1dUL, 0x54f16850UL, 0x55330267UL, 0x5775bc3eUL,
    0x56b7d609UL, 0x53f8c08cUL, 0x523aaabbUL, 0x507c14e2UL, 0x51be7ed5UL,
    0x5ae239e8UL, 0x5b2053dfUL, 0x5966ed86UL, 0x58a487b1UL, 0x5deb9134UL,
    0x5c29fb03UL, 0x5e6f455aUL, 0x5fad2f6dUL, 0xe1351b80UL, 0xe0f771b7UL,
    0xe2b1cfeeUL, 0xe373a5d9UL, 0xe63cb35cUL, 0xe7fed96bUL, 0xe5b86732UL,
    0xe47a0d05UL, 0xef264a38UL, 0xeee4200fUL, 0xeca29e56UL, 0xed60f461UL,
    0xe82fe2e4UL, 0xe9ed88d3UL, 0xebab368aUL, 0xea695cbdUL, 0xfd13b8f0UL,
    0xfcd1d2c7UL, 0xfe976c9eUL, 0xff5506a9UL, 0xfa1a102cUL, 0xfbd87a1bUL,
    0xf99ec442UL, 0xf85cae75UL, 0xf300e948UL, 0xf2c2837fUL, 0xf0843d26UL,
    0xf1465711UL, 0xf4094194UL, 0xf5cb2ba3UL, 0xf78d95faUL, 0xf64fffcdUL,
    0xd9785d60UL, 0xd8ba3757UL, 0xdafc890eUL, 0xdb3ee339UL, 0xde71f5bcUL,
    0xdfb39f8bUL, 0xddf521d2UL, 0xdc374be5UL, 0xd76b0cd8UL, 0xd6a966efUL,
    0xd4efd8b6UL, 0xd52db281UL, 0xd062a404UL, 0xd1a0ce33UL, 0xd3e6706aUL,
    0xd2241a5dUL, 0xc55efe10UL, 0xc49c9427UL, 0xc6da2a7eUL, 0xc7184049UL,
    0xc25756ccUL, 0xc3953cfbUL, 0xc1d382a2UL, 0xc011e895UL, 0xcb4dafa8UL,
    0xca8fc59fUL, 0xc8c97bc6UL, 0xc90b11f1UL, 0xcc440774UL, 0xcd866d43UL,
    0xcfc0d31aUL, 0xce02b92dUL, 0x91af9640UL, 0x906dfc77UL, 0x922b422eUL,
    0x93e92819UL, 0x96a63e9cUL, 0x976454abUL, 0x9522eaf2UL, 0x94e080c5UL,
    0x9fbcc7f8UL, 0x9e7eadcfUL, 0x9c381396UL, 0x9dfa79a1UL, 0x98b56f24UL,
    0x99770513UL, 0x9b31bb4aUL, 0x9af3d17dUL, 0x8d893530UL, 0x8c4b5f07UL,
    0x8e0de15eUL, 0x8fcf8b69UL, 0x8a809decUL, 0x8b42f7dbUL, 0x89044982UL,
    0x88c623b5UL, 0x839a6488UL, 0x82580ebfUL, 0x801eb0e6UL, 0x81dcdad1UL,
    0x8493cc54UL, 0x8551a663UL, 0x8717183aUL, 0x86d5720dUL, 0xa9e2d0a0UL,
    0xa820ba97UL, 0xaa6604ceUL, 0xaba46ef9UL, 0xaeeb787cUL, 0xaf29124bUL,
    0xad6fac12UL, 0xacadc625UL, 0xa7f18118UL, 0xa633eb2fUL, 0xa4755576UL,
    0xa5b73f41UL, 0xa0f829c4UL, 0xa13a43f3UL, 0xa37cfdaaUL, 0xa2be979dUL,
    0xb5c473d0UL, 0xb40619e7UL, 0xb640a7beUL, 0xb782cd89UL, 0xb2cddb0cUL,
    0xb30fb13bUL, 0xb1490f62UL, 0xb08b6555UL, 0xbbd72268UL, 0xba15485fUL,
    0xb853f606UL, 0xb9919c31UL, 0xbcde8ab4UL, 0xbd1ce083UL, 0xbf5a5edaUL,
    0xbe9834edUL
  },
  {
    0x00000000UL, 0xb8bc6765UL, 0xaa09c88bUL, 0x12b5afeeUL, 0x8f629757UL,
    0x37def032UL, 0x256b5fdcUL, 0x9dd738b9UL, 0xc5b428efUL, 0x7d084f8aUL,
    0x6fbde064UL, 0xd7018701UL, 0x4ad6bfb8UL, 0xf26ad8ddUL, 0xe0df7733UL,
    0x58631056UL, 0x5019579fUL, 0xe8a530faUL, 0xfa109f14UL, 0x42acf871UL,
    0xdf7bc0c8UL, 0x67c7a7adUL, 0x75720843UL, 0xcdce6f26UL, 0x95ad7f70UL,
    0x2d111815UL, 0x3fa4b7fbUL, 0x8718d09eUL, 0x1acfe827UL, 0xa2738f42UL,
    0xb0c620acUL, 0x087a47c9UL, 0xa032af3eUL, 0x188ec85bUL, 0x0a3b67b5UL,
    0xb28700d0UL, 0x2f503869UL, 0x97ec5f0cUL, 0x8559f0e2UL, 0x3de59787UL,
    0x658687d1UL, 0xdd3ae0b4UL, 0xcf8f4f5aUL, 0x7733283fUL, 0xeae41086UL,
    0x525877e3UL, 0x40edd80dUL, 0xf851bf68UL, 0xf02bf8a1UL, 0x48979fc4UL,
    0x5a22302aUL, 0xe29e574fUL, 0x7f496ff6UL, 0xc7f50893UL, 0xd540a77dUL,
    0x6dfcc018UL, 0x359fd04eUL, 0x8d23b72bUL, 0x9f9618c5UL, 0x272a7fa0UL,
    0xbafd4719UL, 0x0241207cUL, 0x10f48f92UL, 0xa848e8f7UL, 0x9b14583dUL,
    0x23a83f58UL, 0x311d90b6UL, 0x89a1f7d3UL, 0x1476cf6aUL, 0xaccaa80fUL,
    0xbe7f07e1UL, 0x06c36084UL, 0x5ea070d2UL, 0xe61c17b7UL, 0xf4a9b859UL,
    0x4c15df3cUL, 0xd1c2e785UL, 0x697e80e0UL, 0x7bcb2f0eUL, 0xc377486bUL,
    0xcb0d0fa2UL, 0x73b168c7UL, 0x6104c729UL, 0xd9b8a04cUL, 0x446f98f5UL,
    0xfcd3ff90UL, 0xee66507eUL, 0x56da371bUL, 0x0eb9274dUL, 0xb6054028UL,
    0xa4b0efc6UL, 0x1c0c88a3UL, 0x81dbb01aUL, 0x3967d77fUL, 0x2bd27891UL,
    0x936e1ff4UL, 0x3b26f703UL, 0x839a9066UL, 0x912f3f88UL, 0x299358edUL,
    0xb4446054UL, 0x0cf80731UL, 0x1e4da8dfUL, 0xa6f1cfbaUL, 0xfe92dfecUL,
    0x462eb889UL, 0x549b1767UL, 0xec277002UL, 0x71f048bbUL, 0xc94c2fdeUL,
    0xdbf98030UL, 0x6345e755UL, 0x6b3fa09cUL, 0xd383c7f9UL, 0xc1366817UL,
    0x798a0f72UL, 0xe45d37cbUL, 0x5ce150aeUL, 0x4e54ff40UL, 0xf6e89825UL,
    0xae8b8873UL, 0x1637ef16UL, 0x048240f8UL, 0xbc3e279dUL, 0x21e91f24UL,
    0x99557841UL, 0x8be0d7afUL, 0x335cb0caUL, 0xed59b63bUL, 0x55e5d15eUL,
    0x47507eb0UL, 0xffec19d5UL, 0x623b216cUL, 0xda874609UL, 0xc832e9e7UL,
    0x708e8e82UL, 0x28ed9ed4UL, 0x9051f9b1UL, 0x82e4565fUL, 0x3a58313aUL,
    0xa78f0983UL, 0x1f336ee6UL, 0x0d86c108UL, 0xb53aa66dUL, 0xbd40e1a4UL,
    0x05fc86c1UL, 0x1749292fUL, 0xaff54e4aUL, 0x322276f3UL, 0x8a9e1196UL,
    0x982bbe78UL, 0x2097d91dUL, 0x78f4c94bUL, 0xc048ae2eUL, 0xd2fd01c0UL,
    0x6a4166a5UL, 0xf7965e1cUL, 0x4f2a3979UL, 0x5d9f9697UL, 0xe523f1f2UL,
    0x4d6b1905UL, 0xf5d77e60UL, 0xe762d18eUL, 0x5fdeb6ebUL, 0xc2098e52UL,
    0x7ab5e937UL, 0x680046d9UL, 0xd0bc21bcUL, 0x88df31eaUL, 0x3063568fUL,
    0x22d6f961UL, 0x9a6a9e04UL, 0x07bda6bdUL, 0xbf01c1d8UL, 0xadb46e36UL,
    0x15080953UL, 0x1d724e9aUL, 0xa5ce29ffUL, 0xb77b8611UL, 0x0fc7e174UL,
    0x9210d9cdUL, 0x2aacbea8UL, 0x38191146UL, 0x80a57623UL, 0xd8c66675UL,
    0x607a0110UL, 0x72cfaefeUL, 0xca73c99bUL, 0x57a4f122UL, 0xef189647UL,
    0xfdad39a9UL, 0x45115eccUL, 0x764dee06UL, 0xcef18963UL, 0xdc44268dUL,
    0x64f841e8UL, 0xf92f7951UL, 0x41931e34UL, 0x5326b1daUL, 0xeb9ad6bfUL,
    0xb3f9c6e9UL, 0x0b45a18cUL, 0x19f00e62UL, 0xa14c6907UL, 0x3c9b51beUL,
    0x842736dbUL, 0x96929935UL, 0x2e2efe50UL, 0x2654b999UL, 0x9ee8defcUL,
    0x8c5d7112UL, 0x34e11677UL, 0xa9362eceUL, 0x118a49abUL, 0x033fe645UL,
    0xbb838120UL, 0xe3e09176UL, 0x5b5cf613UL, 0x49e959fdUL, 0xf1553e98UL,
    0x6c820621UL, 0xd43e6144UL, 0xc68bceaaUL, 0x7e37a9cfUL, 0xd67f4138UL,
    0x6ec3265dUL, 0x7c7689b3UL, 0xc4caeed6UL, 0x591dd66fUL, 0xe1a1b10aUL,
    0xf3141ee4UL, 0x4ba87981UL, 0x13cb69d7UL, 0xab770eb2UL, 0xb9c2a15cUL,
    0x017ec639UL, 0x9ca9fe80UL, 0x241599e5UL, 0x36a0360bUL, 0x8e1c516eUL,
    0x866616a7UL, 0x3eda71c2UL, 0x2c6fde2cUL, 0x94d3b949UL, 0x090481f0UL,
    0xb1b8e695UL, 0xa30d497bUL, 0x1bb12e1eUL, 0x43d23e48UL, 0xfb6e592dUL,
    0xe9dbf6c3UL, 0x516791a6UL, 0xccb0a91fUL, 0x740cce7aUL, 0x66b96194UL,
    0xde0506f1UL
  },
  {
    0x00000000UL, 0x96300777UL, 0x2c610eeeUL, 0xba510999UL, 0x19c46d07UL,
    0x8ff46a70UL, 0x35a563e9UL, 0xa395649eUL, 0x3288db0eUL, 0xa4b8dc79UL,
    0x1ee9d5e0UL, 0x88d9d297UL, 0x2b4cb609UL, 0xbd7cb17eUL, 0x072db8e7UL,
    0x911dbf90UL, 0x6410b71dUL, 0xf220b06aUL, 0x4871b9f3UL, 0xde41be84UL,
    0x7dd4da1aUL, 0xebe4dd6dUL, 0x51b5d4f4UL, 0xc785d383UL, 0x56986c13UL,
    0xc0a86b64UL, 0x7af962fdUL, 0xecc9658aUL, 0x4f5c0114UL, 0xd96c0663UL,
    0x633d0ffaUL, 0xf50d088dUL, 0xc8206e3bUL, 0x5e10694cUL, 0xe44160d5UL,
    0x727167a2UL, 0xd1e4033cUL, 0x47d4044bUL, 0xfd850dd2UL, 0x6bb50aa5UL,
    0xfaa8b535UL, 0x6c98b242UL, 0xd6c9bbdbUL, 0x40f9bcacUL, 0xe36cd832UL,
    0x755cdf45UL, 0xcf0dd6dcUL, 0x593dd1abUL, 0xac30d926UL, 0x3a00de51UL,
    0x8051d7c8UL, 0x1661d0bfUL, 0xb5f4b421UL, 0x23c4b356UL, 0x9995bacfUL,
    0x0fa5bdb8UL, 0x9eb80228UL, 0x0888055fUL, 0xb2d90cc6UL, 0x24e90bb1UL,
    0x877c6f2fUL, 0x114c6858UL, 0xab1d61c1UL, 0x3d2d66b6UL, 0x9041dc76UL,
    0x0671db01UL, 0xbc20d298UL, 0x2a10d5efUL, 0x8985b171UL, 0x1fb5b606UL,
    0xa5e4bf9fUL, 0x33d4b8e8UL, 0xa2c90778UL, 0x34f9000fUL, 0x8ea80996UL,
    0x18980ee1UL, 0xbb0d6a7fUL, 0x2d3d6d08UL, 0x976c6491UL, 0x015c63e6UL,
    0xf4516b6bUL, 0x62616c1cUL, 0xd8306585UL, 0x4e0062f2UL, 0xed95066cUL,
    0x7ba5011bUL, 0xc1f40882UL, 0x57c40ff5UL, 0xc6d9b065UL, 0x50e9b712UL,
    0xeab8be8bUL, 0x7c88b9fcUL, 0xdf1ddd62UL, 0x492dda15UL, 0xf37cd38cUL,
    0x654cd4fbUL, 0x5861b24dUL, 0xce51b53aUL, 0x7400bca3UL, 0xe230bbd4UL,
    0x41a5df4aUL, 0xd795d83dUL, 0x6dc4d1a4UL, 0xfbf4d6d3UL, 0x6ae96943UL,
    0xfcd96e34UL, 0x468867adUL, 0xd0b860daUL, 0x732d0444UL, 0xe51d0333UL,
    0x5f4c0aaaUL, 0xc97c0dddUL, 0x3c710550UL, 0xaa410227UL, 0x10100bbeUL,
    0x86200cc9UL, 0x25b56857UL, 0xb3856f20UL, 0x09d466b9UL, 0x9fe461ceUL,
    0x0ef9de5eUL, 0x98c9d929UL, 0x2298d0b0UL, 0xb4a8d7c7UL, 0x173db359UL,
    0x810db42eUL, 0x3b5cbdb7UL, 0xad6cbac0UL, 0x2083b8edUL, 0xb6b3bf9aUL,
    0x0ce2b603UL, 0x9ad2b174UL, 0x3947d5eaUL, 0xaf77d29dUL, 0x1526db04UL,
    0x8316dc73UL, 0x120b63e3UL, 0x843b6494UL, 0x3e6a6d0dUL, 0xa85a6a7aUL,
    0x0bcf0ee4UL, 0x9dff0993UL, 0x27ae000aUL, 0xb19e077dUL, 0x44930ff0UL,
    0xd2a30887UL, 0x68f2011eUL, 0xfec20669UL, 0x5d5762f7UL, 0xcb676580UL,
    0x71366c19UL, 0xe7066b6eUL, 0x761bd4feUL, 0xe02bd389UL, 0x5a7ada10UL,
    0xcc4add67UL, 0x6fdfb9f9UL, 0xf9efbe8eUL, 0x43beb717UL, 0xd58eb060UL,
    0xe8a3d6d6UL, 0x7e93d1a1UL, 0xc4c2d838UL, 0x52f2df4fUL, 0xf167bbd1UL,
    0x6757bca6UL, 0xdd06b53fUL, 0x4b36b248UL, 0xda2b0dd8UL, 0x4c1b0aafUL,
    0xf64a0336UL, 0x607a0441UL, 0xc3ef60dfUL, 0x55df67a8UL, 0xef8e6e31UL,
    0x79be6946UL, 0x8cb361cbUL, 0x1a8366bcUL, 0xa0d26f25UL, 0x36e26852UL,
    0x95770cccUL, 0x03470bbbUL, 0xb9160222UL, 0x2f260555UL, 0xbe3bbac5UL,
    0x280bbdb2UL, 0x925ab42bUL, 0x046ab35cUL, 0xa7ffd7c2UL, 0x31cfd0b5UL,
    0x8b9ed92cUL, 0x1daede5bUL, 0xb0c2649bUL, 0x26f263ecUL, 0x9ca36a75UL,
    0x0a936d02UL, 0xa906099cUL, 0x3f360eebUL, 0x85670772UL, 0x13570005UL,
    0x824abf95UL, 0x147ab8e2UL, 0xae2bb17bUL, 0x381bb60cUL, 0x9b8ed292UL,
    0x0dbed5e5UL, 0xb7efdc7cUL, 0x21dfdb0bUL, 0xd4d2d386UL, 0x42e2d4f1UL,
    0xf8b3dd68UL, 0x6e83da1fUL, 0xcd16be81UL, 0x5b26b9f6UL, 0xe177b06fUL,
    0x7747b718UL, 0xe65a0888UL, 0x706a0fffUL, 0xca3b0666UL, 0x5c0b0111UL,
    0xff9e658fUL, 0x69ae62f8UL, 0xd3ff6b61UL, 0x45cf6c16UL, 0x78e20aa0UL,
    0xeed20dd7UL, 0x5483044eUL, 0xc2b30339UL, 0x612667a7UL, 0xf71660d0UL,
    0x4d476949UL, 0xdb776e3eUL, 0x4a6ad1aeUL, 0xdc5ad6d9UL, 0x660bdf40UL,
    0xf03bd837UL, 0x53aebca9UL, 0xc59ebbdeUL, 0x7fcfb247UL, 0xe9ffb530UL,
    0x1cf2bdbdUL, 0x8ac2bacaUL, 0x3093b353UL, 0xa6a3b424UL, 0x0536d0baUL,
    0x9306d7cdUL, 0x2957de54UL, 0xbf67d923UL, 0x2e7a66b3UL, 0xb84a61c4UL,
    0x021b685dUL, 0x942b6f2aUL, 0x37be0bb4UL, 0xa18e0cc3UL, 0x1bdf055aUL,
    0x8def022dUL
  },
  {
    0x00000000UL, 0x41311b19UL, 0x82623632UL, 0xc3532d2bUL, 0x04c56c64UL,
    0x45f4777dUL, 0x86a75a56UL, 0xc796414fUL, 0x088ad9c8UL, 0x49bbc2d1UL,
    0x8ae8effaUL, 0xcbd9f4e3UL, 0x0c4fb5acUL, 0x4d7eaeb5UL, 0x8e2d839eUL,
    0xcf1c9887UL, 0x5112c24aUL, 0x1023d953UL, 0xd370f478UL, 0x9241ef61UL,
    0x55d7ae2eUL, 0x14e6b537UL, 0xd7b5981cUL, 0x96848305UL, 0x59981b82UL,
    0x18a9009bUL, 0xdbfa2db0UL, 0x9acb36a9UL, 0x5d5d77e6UL, 0x1c6c6cffUL,
    0xdf3f41d4UL, 0x9e0e5acdUL, 0xa2248495UL, 0xe3159f8cUL, 0x2046b2a7UL,
    0x6177a9beUL, 0xa6e1e8f1UL, 0xe7d0f3e8UL, 0x2483dec3UL, 0x65b2c5daUL,
    0xaaae5d5dUL, 0xeb9f4644UL, 0x28cc6b6fUL, 0x69fd7076UL, 0xae6b3139UL,
    0xef5a2a20UL, 0x2c09070bUL, 0x6d381c12UL, 0xf33646dfUL, 0xb2075dc6UL,
    0x715470edUL, 0x30656bf4UL, 0xf7f32abbUL, 0xb6c231a2UL, 0x75911c89UL,
    0x34a00790UL, 0xfbbc9f17UL, 0xba8d840eUL, 0x79dea925UL, 0x38efb23cUL,
    0xff79f373UL, 0xbe48e86aUL, 0x7d1bc541UL, 0x3c2ade58UL, 0x054f79f0UL,
    0x447e62e9UL, 0x872d4fc2UL, 0xc61c54dbUL, 0x018a1594UL, 0x40bb0e8dUL,
    0x83e823a6UL, 0xc2d938bfUL, 0x0dc5a038UL, 0x4cf4bb21UL, 0x8fa7960aUL,
    0xce968d13UL, 0x0900cc5cUL, 0x4831d745UL, 0x8b62fa6eUL, 0xca53e177UL,
    0x545dbbbaUL, 0x156ca0a3UL, 0xd63f8d88UL, 0x970e9691UL, 0x5098d7deUL,
    0x11a9ccc7UL, 0xd2fae1ecUL, 0x93cbfaf5UL, 0x5cd76272UL, 0x1de6796bUL,
    0xdeb55440UL, 0x9f844f59UL, 0x58120e16UL, 0x1923150fUL, 0xda703824UL,
    0x9b41233dUL, 0xa76bfd65UL, 0xe65ae67cUL, 0x2509cb57UL, 0x6438d04eUL,
    0xa3ae9101UL, 0xe29f8a18UL, 0x21cca733UL, 0x60fdbc2aUL, 0xafe124adUL,
    0xeed03fb4UL, 0x2d83129fUL, 0x6cb20986UL, 0xab2448c9UL, 0xea1553d0UL,
    0x29467efbUL, 0x687765e2UL, 0xf6793f2fUL, 0xb7482436UL, 0x741b091dUL,
    0x352a1204UL, 0xf2bc534bUL, 0xb38d4852UL, 0x70de6579UL, 0x31ef7e60UL,
    0xfef3e6e7UL, 0xbfc2fdfeUL, 0x7c91d0d5UL, 0x3da0cbccUL, 0xfa368a83UL,
    0xbb07919aUL, 0x7854bcb1UL, 0x3965a7a8UL, 0x4b98833bUL, 0x0aa99822UL,
    0xc9fab509UL, 0x88cbae10UL, 0x4f5def5fUL, 0x0e6cf446UL, 0xcd3fd96dUL,
    0x8c0ec274UL, 0x43125af3UL, 0x022341eaUL, 0xc1706cc1UL, 0x804177d8UL,
    0x47d73697UL, 0x06e62d8eUL, 0xc5b500a5UL, 0x84841bbcUL, 0x1a8a4171UL,
    0x5bbb5a68UL, 0x98e87743UL, 0xd9d96c5aUL, 0x1e4f2d15UL, 0x5f7e360cUL,
    0x9c2d1b27UL, 0xdd1c003eUL, 0x120098b9UL, 0x533183a0UL, 0x9062ae8bUL,
    0xd153b592UL, 0x16c5f4ddUL, 0x57f4efc4UL, 0x94a7c2efUL, 0xd596d9f6UL,
    0xe9bc07aeUL, 0xa88d1cb7UL, 0x6bde319cUL, 0x2aef2a85UL, 0xed796bcaUL,
    0xac4870d3UL, 0x6f1b5df8UL, 0x2e2a46e1UL, 0xe136de66UL, 0xa007c57fUL,
    0x6354e854UL, 0x2265f34dUL, 0xe5f3b202UL, 0xa4c2a91bUL, 0x67918430UL,
    0x26a09f29UL, 0xb8aec5e4UL, 0xf99fdefdUL, 0x3accf3d6UL, 0x7bfde8cfUL,
    0xbc6ba980UL, 0xfd5ab299UL, 0x3e099fb2UL, 0x7f3884abUL, 0xb0241c2cUL,
    0xf1150735UL, 0x32462a1eUL, 0x73773107UL, 0xb4e17048UL, 0xf5d06b51UL,
    0x3683467aUL, 0x77b25d63UL, 0x4ed7facbUL, 0x0fe6e1d2UL, 0xccb5ccf9UL,
    0x8d84d7e0UL, 0x4a1296afUL, 0x0b238db6UL, 0xc870a09dUL, 0x8941bb84UL,
    0x465d2303UL, 0x076c381aUL, 0xc43f1531UL, 0x850e0e28UL, 0x42984f67UL,
    0x03a9547eUL, 0xc0fa7955UL, 0x81cb624cUL, 0x1fc53881UL, 0x5ef42398UL,
    0x9da70eb3UL, 0xdc9615aaUL, 0x1b0054e5UL, 0x5a314ffcUL, 0x996262d7UL,
    0xd85379ceUL, 0x174fe149UL, 0x567efa50UL, 0x952dd77bUL, 0xd41ccc62UL,
    0x138a8d2dUL, 0x52bb9634UL, 0x91e8bb1fUL, 0xd0d9a006UL, 0xecf37e5eUL,
    0xadc26547UL, 0x6e91486cUL, 0x2fa05375UL, 0xe836123aUL, 0xa9070923UL,
    0x6a542408UL, 0x2b653f11UL, 0xe479a796UL, 0xa548bc8fUL, 0x661b91a4UL,
    0x272a8abdUL, 0xe0bccbf2UL, 0xa18dd0ebUL, 0x62defdc0UL, 0x23efe6d9UL,
    0xbde1bc14UL, 0xfcd0a70dUL, 0x3f838a26UL, 0x7eb2913fUL, 0xb924d070UL,
    0xf815cb69UL, 0x3b46e642UL, 0x7a77fd5bUL, 0xb56b65dcUL, 0xf45a7ec5UL,
    0x370953eeUL, 0x763848f7UL, 0xb1ae09b8UL, 0xf09f12a1UL, 0x33cc3f8aUL,
    0x72fd2493UL
  },
  {
    0x00000000UL, 0x376ac201UL, 0x6ed48403UL, 0x59be4602UL, 0xdca80907UL,
    0xebc2cb06UL, 0xb27c8d04UL, 0x85164f05UL, 0xb851130eUL, 0x8f3bd10fUL,
    0xd685970dUL, 0xe1ef550cUL, 0x64f91a09UL, 0x5393d808UL, 0x0a2d9e0aUL,
    0x3d475c0bUL, 0x70a3261cUL, 0x47c9e41dUL, 0x1e77a21fUL, 0x291d601eUL,
    0xac0b2f1bUL, 0x9b61ed1aUL, 0xc2dfab18UL, 0xf5b56919UL, 0xc8f23512UL,
    0xff98f713UL, 0xa626b111UL, 0x914c7310UL, 0x145a3c15UL, 0x2330fe14UL,
    0x7a8eb816UL, 0x4de47a17UL, 0xe0464d38UL, 0xd72c8f39UL, 0x8e92c93bUL,
    0xb9f80b3aUL, 0x3cee443fUL, 0x0b84863eUL, 0x523ac03cUL, 0x6550023dUL,
    0x58175e36UL, 0x6f7d9c37UL, 0x36c3da35UL, 0x01a91834UL, 0x84bf5731UL,
    0xb3d59530UL, 0xea6bd332UL, 0xdd011133UL, 0x90e56b24UL, 0xa78fa925UL,
    0xfe31ef27UL, 0xc95b2d26UL, 0x4c4d6223UL, 0x7b27a022UL, 0x2299e620UL,
    0x15f32421UL, 0x28b4782aUL, 0x1fdeba2bUL, 0x4660fc29UL, 0x710a3e28UL,
    0xf41c712dUL, 0xc376b32cUL, 0x9ac8f52eUL, 0xada2372fUL, 0xc08d9a70UL,
    0xf7e75871UL, 0xae591e73UL, 0x9933dc72UL, 0x1c259377UL, 0x2b4f5176UL,
    0x72f11774UL, 0x459bd575UL, 0x78dc897eUL, 0x4fb64b7fUL, 0x16080d7dUL,
    0x2162cf7cUL, 0xa4748079UL, 0x931e4278UL, 0xcaa0047aUL, 0xfdcac67bUL,
    0xb02ebc6cUL, 0x87447e6dUL, 0xdefa386fUL, 0xe990fa6eUL, 0x6c86b56bUL,
    0x5bec776aUL, 0x02523168UL, 0x3538f369UL, 0x087faf62UL, 0x3f156d63UL,
    0x66ab2b61UL, 0x51c1e960UL, 0xd4d7a665UL, 0xe3bd6464UL, 0xba032266UL,
    0x8d69e067UL, 0x20cbd748UL, 0x17a11549UL, 0x4e1f534bUL, 0x7975914aUL,
    0xfc63de4fUL, 0xcb091c4eUL, 0x92b75a4cUL, 0xa5dd984dUL, 0x989ac446UL,
    0xaff00647UL, 0xf64e4045UL, 0xc1248244UL, 0x4432cd41UL, 0x73580f40UL,
    0x2ae64942UL, 0x1d8c8b43UL, 0x5068f154UL, 0x67023355UL, 0x3ebc7557UL,
    0x09d6b756UL, 0x8cc0f853UL, 0xbbaa3a52UL, 0xe2147c50UL, 0xd57ebe51UL,
    0xe839e25aUL, 0xdf53205bUL, 0x86ed6659UL, 0xb187a458UL, 0x3491eb5dUL,
    0x03fb295cUL, 0x5a456f5eUL, 0x6d2fad5fUL, 0x801b35e1UL, 0xb771f7e0UL,
    0xeecfb1e2UL, 0xd9a573e3UL, 0x5cb33ce6UL, 0x6bd9fee7UL, 0x3267b8e5UL,
    0x050d7ae4UL, 0x384a26efUL, 0x0f20e4eeUL, 0x569ea2ecUL, 0x61f460edUL,
    0xe4e22fe8UL, 0xd388ede9UL, 0x8a36abebUL, 0xbd5c69eaUL, 0xf0b813fdUL,
    0xc7d2d1fcUL, 0x9e6c97feUL, 0xa90655ffUL, 0x2c101afaUL, 0x1b7ad8fbUL,
    0x42c49ef9UL, 0x75ae5cf8UL, 0x48e900f3UL, 0x7f83c2f2UL, 0x263d84f0UL,
    0x115746f1UL, 0x944109f4UL, 0xa32bcbf5UL, 0xfa958df7UL, 0xcdff4ff6UL,
    0x605d78d9UL, 0x5737bad8UL, 0x0e89fcdaUL, 0x39e33edbUL, 0xbcf571deUL,
    0x8b9fb3dfUL, 0xd221f5ddUL, 0xe54b37dcUL, 0xd80c6bd7UL, 0xef66a9d6UL,
    0xb6d8efd4UL, 0x81b22dd5UL, 0x04a462d0UL, 0x33cea0d1UL, 0x6a70e6d3UL,
    0x5d1a24d2UL, 0x10fe5ec5UL, 0x27949cc4UL, 0x7e2adac6UL, 0x494018c7UL,
    0xcc5657c2UL, 0xfb3c95c3UL, 0xa282d3c1UL, 0x95e811c0UL, 0xa8af4dcbUL,
    0x9fc58fcaUL, 0xc67bc9c8UL, 0xf1110bc9UL, 0x740744ccUL, 0x436d86cdUL,
    0x1ad3c0cfUL, 0x2db902ceUL, 0x4096af91UL, 0x77fc6d90UL, 0x2e422b92UL,
    0x1928e993UL, 0x9c3ea696UL, 0xab546497UL, 0xf2ea2295UL, 0xc580e094UL,
    0xf8c7bc9fUL, 0xcfad7e9eUL, 0x9613389cUL, 0xa179fa9dUL, 0x246fb598UL,
    0x13057799UL, 0x4abb319bUL, 0x7dd1f39aUL, 0x3035898dUL, 0x075f4b8cUL,
    0x5ee10d8eUL, 0x698bcf8fUL, 0xec9d808aUL, 0xdbf7428bUL, 0x82490489UL,
    0xb523c688UL, 0x88649a83UL, 0xbf0e5882UL, 0xe6b01e80UL, 0xd1dadc81UL,
    0x54cc9384UL, 0x63a65185UL, 0x3a181787UL, 0x0d72d586UL, 0xa0d0e2a9UL,
    0x97ba20a8UL, 0xce0466aaUL, 0xf96ea4abUL, 0x7c78ebaeUL, 0x4b1229afUL,
    0x12ac6fadUL, 0x25c6adacUL, 0x1881f1a7UL, 0x2feb33a6UL, 0x765575a4UL,
    0x413fb7a5UL, 0xc429f8a0UL, 0xf3433aa1UL, 0xaafd7ca3UL, 0x9d97bea2UL,
    0xd073c4b5UL, 0xe71906b4UL, 0xbea740b6UL, 0x89cd82b7UL, 0x0cdbcdb2UL,
    0x3bb10fb3UL, 0x620f49b1UL, 0x55658bb0UL, 0x6822d7bbUL, 0x5f4815baUL,
    0x06f653b8UL, 0x319c91b9UL, 0xb48adebcUL, 0x83e01cbdUL, 0xda5e5abfUL,
    0xed3498beUL
  },
  {
    0x00000000UL, 0x6567bcb8UL, 0x8bc809aaUL, 0xeeafb512UL, 0x5797628fUL,
    0x32f0de37UL, 0xdc5f6b25UL, 0xb938d79dUL, 0xef28b4c5UL, 0x8a4f087dUL,
    0x64e0bd6fUL, 0x018701d7UL, 0xb8bfd64aUL, 0xddd86af2UL, 0x3377dfe0UL,
    0x56106358UL, 0x9f571950UL, 0xfa30a5e8UL, 0x149f10faUL, 0x71f8ac42UL,
    0xc8c07bdfUL, 0xada7c767UL, 0x43087275UL, 0x266fcecdUL, 0x707fad95UL,
    0x1518112dUL, 0xfbb7a43fUL, 0x9ed01887UL, 0x27e8cf1aUL, 0x428f73a2UL,
    0xac20c6b0UL, 0xc9477a08UL, 0x3eaf32a0UL, 0x5bc88e18UL, 0xb5673b0aUL,
    0xd00087b2UL, 0x6938502fUL, 0x0c5fec97UL, 0xe2f05985UL, 0x8797e53dUL,
    0xd1878665UL, 0xb4e03addUL, 0x5a4f8fcfUL, 0x3f283377UL, 0x8610e4eaUL,
    0xe3775852UL, 0x0dd8ed40UL, 0x68bf51f8UL, 0xa1f82bf0UL, 0xc49f9748UL,
    0x2a30225aUL, 0x4f579ee2UL, 0xf66f497fUL, 0x9308f5c7UL, 0x7da740d5UL,
    0x18c0fc6dUL, 0x4ed09f35UL, 0x2bb7238dUL, 0xc518969fUL, 0xa07f2a27UL,
    0x1947fdbaUL, 0x7c204102UL, 0x928ff410UL, 0xf7e848a8UL, 0x3d58149bUL,
    0x583fa823UL, 0xb6901d31UL, 0xd3f7a189UL, 0x6acf7614UL, 0x0fa8caacUL,
    0xe1077fbeUL, 0x8460c306UL, 0xd270a05eUL, 0xb7171ce6UL, 0x59b8a9f4UL,
    0x3cdf154cUL, 0x85e7c2d1UL, 0xe0807e69UL, 0x0e2fcb7bUL, 0x6b4877c3UL,
    0xa20f0dcbUL, 0xc768b173UL, 0x29c70461UL, 0x4ca0b8d9UL, 0xf5986f44UL,
    0x90ffd3fcUL, 0x7e5066eeUL, 0x1b37da56UL, 0x4d27b90eUL, 0x284005b6UL,
    0xc6efb0a4UL, 0xa3880c1cUL, 0x1ab0db81UL, 0x7fd76739UL, 0x9178d22bUL,
    0xf41f6e93UL, 0x03f7263bUL, 0x66909a83UL, 0x883f2f91UL, 0xed589329UL,
    0x546044b4UL, 0x3107f80cUL, 0xdfa84d1eUL, 0xbacff1a6UL, 0xecdf92feUL,
    0x89b82e46UL, 0x67179b54UL, 0x027027ecUL, 0xbb48f071UL, 0xde2f4cc9UL,
    0x3080f9dbUL, 0x55e74563UL, 0x9ca03f6bUL, 0xf9c783d3UL, 0x176836c1UL,
    0x720f8a79UL, 0xcb375de4UL, 0xae50e15cUL, 0x40ff544eUL, 0x2598e8f6UL,
    0x73888baeUL, 0x16ef3716UL, 0xf8408204UL, 0x9d273ebcUL, 0x241fe921UL,
    0x41785599UL, 0xafd7e08bUL, 0xcab05c33UL, 0x3bb659edUL, 0x5ed1e555UL,
    0xb07e5047UL, 0xd519ecffUL, 0x6c213b62UL, 0x094687daUL, 0xe7e932c8UL,
    0x828e8e70UL, 0xd49eed28UL, 0xb1f95190UL, 0x5f56e482UL, 0x3a31583aUL,
    0x83098fa7UL, 0xe66e331fUL, 0x08c1860dUL, 0x6da63ab5UL, 0xa4e140bdUL,
    0xc186fc05UL, 0x2f294917UL, 0x4a4ef5afUL, 0xf3762232UL, 0x96119e8aUL,
    0x78be2b98UL, 0x1dd99720UL, 0x4bc9f478UL, 0x2eae48c0UL, 0xc001fdd2UL,
    0xa566416aUL, 0x1c5e96f7UL, 0x79392a4fUL, 0x97969f5dUL, 0xf2f123e5UL,
    0x05196b4dUL, 0x607ed7f5UL, 0x8ed162e7UL, 0xebb6de5fUL, 0x528e09c2UL,
    0x37e9b57aUL, 0xd9460068UL, 0xbc21bcd0UL, 0xea31df88UL, 0x8f566330UL,
    0x61f9d622UL, 0x049e6a9aUL, 0xbda6bd07UL, 0xd8c101bfUL, 0x366eb4adUL,
    0x53090815UL, 0x9a4e721dUL, 0xff29cea5UL, 0x11867bb7UL, 0x74e1c70fUL,
    0xcdd91092UL, 0xa8beac2aUL, 0x46111938UL, 0x2376a580UL, 0x7566c6d8UL,
    0x10017a60UL, 0xfeaecf72UL, 0x9bc973caUL, 0x22f1a457UL, 0x479618efUL,
    0xa939adfdUL, 0xcc5e1145UL, 0x06ee4d76UL, 0x6389f1ceUL, 0x8d2644dcUL,
    0xe841f864UL, 0x51792ff9UL, 0x341e9341UL, 0xdab12653UL, 0xbfd69aebUL,
    0xe9c6f9b3UL, 0x8ca1450bUL, 0x620ef019UL, 0x07694ca1UL, 0xbe519b3cUL,
    0xdb362784UL, 0x35999296UL, 0x50fe2e2eUL, 0x99b95426UL, 0xfcdee89eUL,
    0x12715d8cUL, 0x7716e134UL, 0xce2e36a9UL, 0xab498a11UL, 0x45e63f03UL,
    0x208183bbUL, 0x7691e0e3UL, 0x13f65c5bUL, 0xfd59e949UL, 0x983e55f1UL,
    0x2106826cUL, 0x44613ed4UL, 0xaace8bc6UL, 0xcfa9377eUL, 0x38417fd6UL,
    0x5d26c36eUL, 0xb389767cUL, 0xd6eecac4UL, 0x6fd61d59UL, 0x0ab1a1e1UL,
    0xe41e14f3UL, 0x8179a84bUL, 0xd769cb13UL, 0xb20e77abUL, 0x5ca1c2b9UL,
    0x39c67e01UL, 0x80fea99cUL, 0xe5991524UL, 0x0b36a036UL, 0x6e511c8eUL,
    0xa7166686UL, 0xc271da3eUL, 0x2cde6f2cUL, 0x49b9d394UL, 0xf0810409UL,
    0x95e6b8b1UL, 0x7b490da3UL, 0x1e2eb11bUL, 0x483ed243UL, 0x2d596efbUL,
    0xc3f6dbe9UL, 0xa6916751UL, 0x1fa9b0ccUL, 0x7ace0c74UL, 0x9461b966UL,
    0xf10605deUL
#endif
  }
};
#endif /* DYNAMIC_CRC_TABLE */

/* =========================================================================
 * This function can be used by asm versions of crc32()
 */
const z_crc_t FAR * ZEXPORT get_crc_table()
{
#ifdef DYNAMIC_CRC_TABLE
    if (crc_table_empty)
        make_crc_table();
#endif /* DYNAMIC_CRC_TABLE */
    return (const z_crc_t FAR *)crc_table;
}

/* ========================================================================= */
#define DO1 crc = crc_table[0][((int)crc ^ (*buf++)) & 0xff] ^ (crc >> 8)
#define DO8 DO1; DO1; DO1; DO1; DO1; DO1; DO1; DO1

/* ========================================================================= */
unsigned long ZEXPORT crc32(crc, buf, len)
    unsigned long crc;
    const unsigned char FAR *buf;
    uInt len;
{
    if (buf == Z_NULL) return 0UL;

#ifdef DYNAMIC_CRC_TABLE
    if (crc_table_empty)
        make_crc_table();
#endif /* DYNAMIC_CRC_TABLE */

#ifdef BYFOUR
    if (sizeof(void *) == sizeof(ptrdiff_t)) {
        z_crc_t endian;

        endian = 1;
        if (*((unsigned char *)(&endian)))
            return crc32_little(crc, buf, len);
        else
            return crc32_big(crc, buf, len);
    }
#endif /* BYFOUR */
    crc = crc ^ 0xffffffffUL;
    while (len >= 8) {
        DO8;
        len -= 8;
    }
    if (len) do {
        DO1;
    } while (--len);
    return crc ^ 0xffffffffUL;
}

#ifdef BYFOUR

/* ========================================================================= */
#define DOLIT4 c ^= *buf4++; \
        c = crc_table[3][c & 0xff] ^ crc_table[2][(c >> 8) & 0xff] ^ \
            crc_table[1][(c >> 16) & 0xff] ^ crc_table[0][c >> 24]
#define DOLIT32 DOLIT4; DOLIT4; DOLIT4; DOLIT4; DOLIT4; DOLIT4; DOLIT4; DOLIT4

/* ========================================================================= */
local unsigned long crc32_little(crc, buf, len)
    unsigned long crc;
    const unsigned char FAR *buf;
    unsigned len;
{
    register z_crc_t c;
    register const z_crc_t FAR *buf4;

    c = (z_crc_t)crc;
    c = ~c;
    while (len && ((ptrdiff_t)buf & 3)) {
        c = crc_table[0][(c ^ *buf++) & 0xff] ^ (c >> 8);
        len--;
    }

    buf4 = (const z_crc_t FAR *)(const void FAR *)buf;
    while (len >= 32) {
        DOLIT32;
        len -= 32;
    }
    while (len >= 4) {
        DOLIT4;
        len -= 4;
    }
    buf = (const unsigned char FAR *)buf4;

    if (len) do {
        c = crc_table[0][(c ^ *buf++) & 0xff] ^ (c >> 8);
    } while (--len);
    c = ~c;
    return (unsigned long)c;
}

/* ========================================================================= */
#define DOBIG4 c ^= *++buf4; \
        c = crc_table[4][c & 0xff] ^ crc_table[5][(c >> 8) & 0xff] ^ \
            crc_table[6][(c >> 16) & 0xff] ^ crc_table[7][c >> 24]
#define DOBIG32 DOBIG4; DOBIG4; DOBIG4; DOBIG4; DOBIG4; DOBIG4; DOBIG4; DOBIG4

/* ========================================================================= */
local unsigned long crc32_big(crc, buf, len)
    unsigned long crc;
    const unsigned char FAR *buf;
    unsigned len;
{
    register z_crc_t c;
    register const z_crc_t FAR *buf4;

    c = ZSWAP32((z_crc_t)crc);
    c = ~c;
    while (len && ((ptrdiff_t)buf & 3)) {
        c = crc_table[4][(c >> 24) ^ *buf++] ^ (c << 8);
        len--;
    }

    buf4 = (const z_crc_t FAR *)(const void FAR *)buf;
    buf4--;
    while (len >= 32) {
        DOBIG32;
        len -= 32;
    }
    while (len >= 4) {
        DOBIG4;
        len -= 4;
    }
    buf4++;
    buf = (const unsigned char FAR *)buf4;

    if (len) do {
        c = crc_table[4][(c >> 24) ^ *buf++] ^ (c << 8);
    } while (--len);
    c = ~c;
    return (unsigned long)(ZSWAP32(c));
}

#endif /* BYFOUR */

#define GF2_DIM 32      /* dimension of GF(2) vectors (length of CRC) */

/* ========================================================================= */
local unsigned long gf2_matrix_times(mat, vec)
    unsigned long *mat;
    unsigned long vec;
{
    unsigned long sum;

    sum = 0;
    while (vec) {
        if (vec & 1)
            sum ^= *mat;
        vec >>= 1;
        mat++;
    }
    return sum;
}

/* ========================================================================= */
local void gf2_matrix_square(square, mat)
    unsigned long *square;
    unsigned long *mat;
{
    int n;

    for (n = 0; n < GF2_DIM; n++)
        square[n] = gf2_matrix_times(mat, mat[n]);
}

/* ========================================================================= */
local uLong crc32_combine_(crc1, crc2, len2)
    uLong crc1;
    uLong crc2;
    z_off64_t len2;
{
    int n;
    unsigned long row;
    unsigned long even[GF2_DIM];    /* even-power-of-two zeros operator */
    unsigned long odd[GF2_DIM];     /* odd-power-of-two zeros operator */

    /* degenerate case (also disallow negative lengths) */
    if (len2 <= 0)
        return crc1;

    /* put operator for one zero bit in odd */
    odd[0] = 0xedb88320UL;          /* CRC-32 polynomial */
    row = 1;
    for (n = 1; n < GF2_DIM; n++) {
        odd[n] = row;
        row <<= 1;
    }

    /* put operator for two zero bits in even */
    gf2_matrix_square(even, odd);

    /* put operator for four zero bits in odd */
    gf2_matrix_square(odd, even);

    /* apply len2 zeros to crc1 (first square will put the operator for one
       zero byte, eight zero bits, in even) */
    do {
        /* apply zeros operator for this bit of len2 */
        gf2_matrix_square(even, odd);
        if (len2 & 1)
            crc1 = gf2_matrix_times(even, crc1);
        len2 >>= 1;

        /* if no more bits set, then done */
        if (len2 == 0)
            break;

        /* another iteration of the loop with odd and even swapped */
        gf2_matrix_square(odd, even);
        if (len2 & 1)
            crc1 = gf2_matrix_times(odd, crc1);
        len2 >>= 1;

        /* if no more bits set, then done */
    } while (len2 != 0);

    /* return combined crc */
    crc1 ^= crc2;
    return crc1;
}

/* ========================================================================= */
uLong ZEXPORT crc32_combine(crc1, crc2, len2)
    uLong crc1;
    uLong crc2;
    z_off_t len2;
{
    return crc32_combine_(crc1, crc2, len2);
}

uLong ZEXPORT crc32_combine64(crc1, crc2, len2)
    uLong crc1;
    uLong crc2;
    z_off64_t len2;
{
    return crc32_combine_(crc1, crc2, len2);
}
#undef DO1 // see make-zlib.r
#undef DO8 // see make-zlib.r
/* adler32.c -- compute the Adler-32 checksum of a data stream
 * Copyright (C) 1995-2011 Mark Adler
 * For conditions of distribution and use, see copyright notice in zlib.h
 */

/* @(#) $Id$ */

// #include "zutil.h" /* In sys-zlib.h (see make-zlib.r) */

#define local static

local uLong adler32_combine_ OF((uLong adler1, uLong adler2, z_off64_t len2));

#define BASE 65521      /* largest prime smaller than 65536 */
#define NMAX 5552
/* NMAX is the largest n such that 255n(n+1)/2 + (n+1)(BASE-1) <= 2^32-1 */

#define DO1(buf,i)  {adler += (buf)[i]; sum2 += adler;}
#define DO2(buf,i)  DO1(buf,i); DO1(buf,i+1);
#define DO4(buf,i)  DO2(buf,i); DO2(buf,i+2);
#define DO8(buf,i)  DO4(buf,i); DO4(buf,i+4);
#define DO16(buf)   DO8(buf,0); DO8(buf,8);

<<<<<<< HEAD
/* adler32.c -- compute the Adler-32 checksum of a data stream
 * Copyright (C) 1995-1998 Mark Adler
 * For conditions of distribution and use, see copyright notice in zlib.h
 */
=======
/* use NO_DIVIDE if your processor does not do division in hardware --
   try it both ways to see which is faster */
#ifdef NO_DIVIDE
/* note that this assumes BASE is 65521, where 65536 % 65521 == 15
   (thank you to John Reiser for pointing this out) */
#  define CHOP(a) \
    do { \
        unsigned long tmp = a >> 16; \
        a &= 0xffffUL; \
        a += (tmp << 4) - tmp; \
    } while (0)
#  define MOD28(a) \
    do { \
        CHOP(a); \
        if (a >= BASE) a -= BASE; \
    } while (0)
#  define MOD(a) \
    do { \
        CHOP(a); \
        MOD28(a); \
    } while (0)
#  define MOD63(a) \
    do { /* this assumes a is not negative */ \
        z_off64_t tmp = a >> 32; \
        a &= 0xffffffffL; \
        a += (tmp << 8) - (tmp << 5) + tmp; \
        tmp = a >> 16; \
        a &= 0xffffL; \
        a += (tmp << 4) - tmp; \
        tmp = a >> 16; \
        a &= 0xffffL; \
        a += (tmp << 4) - tmp; \
        if (a >= BASE) a -= BASE; \
    } while (0)
#else
#  define MOD(a) a %= BASE
#  define MOD28(a) a %= BASE
#  define MOD63(a) a %= BASE
#endif
>>>>>>> 59ee14f7

/* ========================================================================= */
uLong ZEXPORT adler32(adler, buf, len)
    uLong adler;
    const Bytef *buf;
    uInt len;
{
    unsigned long sum2;
    unsigned n;

    /* split Adler-32 into component sums */
    sum2 = (adler >> 16) & 0xffff;
    adler &= 0xffff;

    /* in case user likes doing a byte at a time, keep it fast */
    if (len == 1) {
        adler += buf[0];
        if (adler >= BASE)
            adler -= BASE;
        sum2 += adler;
        if (sum2 >= BASE)
            sum2 -= BASE;
        return adler | (sum2 << 16);
    }

    /* initial Adler-32 value (deferred check for len == 1 speed) */
    if (buf == Z_NULL)
        return 1L;

    /* in case short lengths are provided, keep it somewhat fast */
    if (len < 16) {
        while (len--) {
            adler += *buf++;
            sum2 += adler;
        }
        if (adler >= BASE)
            adler -= BASE;
        MOD28(sum2);            /* only added so many BASE's */
        return adler | (sum2 << 16);
    }

    /* do length NMAX blocks -- requires just one modulo operation */
    while (len >= NMAX) {
        len -= NMAX;
        n = NMAX / 16;          /* NMAX is divisible by 16 */
        do {
            DO16(buf);          /* 16 sums unrolled */
            buf += 16;
        } while (--n);
        MOD(adler);
        MOD(sum2);
    }

    /* do remaining bytes (less than NMAX, still just one modulo) */
    if (len) {                  /* avoid modulos if none remaining */
        while (len >= 16) {
            len -= 16;
            DO16(buf);
            buf += 16;
        }
        while (len--) {
            adler += *buf++;
            sum2 += adler;
        }
        MOD(adler);
        MOD(sum2);
    }

    /* return recombined sums */
    return adler | (sum2 << 16);
}

<<<<<<< HEAD
/***********************************************************************
**
*/	unsigned long ADLER32(const char *buf, unsigned int len)
/*
***********************************************************************/
{
	return adler32(1L, buf, len);
}

uLong crc32(uLong num, const Bytef *buf, uInt len)
=======
/* ========================================================================= */
local uLong adler32_combine_(adler1, adler2, len2)
    uLong adler1;
    uLong adler2;
    z_off64_t len2;
>>>>>>> 59ee14f7
{
    unsigned long sum1;
    unsigned long sum2;
    unsigned rem;

    /* for negative len, return invalid adler32 as a clue for debugging */
    if (len2 < 0)
        return 0xffffffffUL;

    /* the derivation of this formula is left as an exercise for the reader */
    MOD63(len2);                /* assumes len2 >= 0 */
    rem = (unsigned)len2;
    sum1 = adler1 & 0xffff;
    sum2 = rem * sum1;
    MOD(sum2);
    sum1 += (adler2 & 0xffff) + BASE - 1;
    sum2 += ((adler1 >> 16) & 0xffff) + ((adler2 >> 16) & 0xffff) + BASE - rem;
    if (sum1 >= BASE) sum1 -= BASE;
    if (sum1 >= BASE) sum1 -= BASE;
    if (sum2 >= (BASE << 1)) sum2 -= (BASE << 1);
    if (sum2 >= BASE) sum2 -= BASE;
    return sum1 | (sum2 << 16);
}

/* ========================================================================= */
uLong ZEXPORT adler32_combine(adler1, adler2, len2)
    uLong adler1;
    uLong adler2;
    z_off_t len2;
{
    return adler32_combine_(adler1, adler2, len2);
}

uLong ZEXPORT adler32_combine64(adler1, adler2, len2)
    uLong adler1;
    uLong adler2;
    z_off64_t len2;
{
    return adler32_combine_(adler1, adler2, len2);
}
/* deflate.c -- compress data using the deflation algorithm
<<<<<<< HEAD
 * Copyright (C) 1995-1998 Jean-loup Gailly.
=======
 * Copyright (C) 1995-2013 Jean-loup Gailly and Mark Adler
>>>>>>> 59ee14f7
 * For conditions of distribution and use, see copyright notice in zlib.h
 */

/*
 *  ALGORITHM
 *
 *      The "deflation" process depends on being able to identify portions
 *      of the input text which are identical to earlier input (within a
 *      sliding window trailing behind the input currently being processed).
 *
 *      The most straightforward technique turns out to be the fastest for
 *      most input files: try all possible matches and select the longest.
 *      The key feature of this algorithm is that insertions into the string
 *      dictionary are very simple and thus fast, and deletions are avoided
 *      completely. Insertions are performed at each input character, whereas
 *      string matches are performed only when the previous match ends. So it
 *      is preferable to spend more time in matches to allow very fast string
 *      insertions and avoid deletions. The matching algorithm for small
 *      strings is inspired from that of Rabin & Karp. A brute force approach
 *      is used to find longer strings when a small match has been found.
 *      A similar algorithm is used in comic (by Jan-Mark Wams) and freeze
 *      (by Leonid Broukhis).
 *         A previous version of this file used a more sophisticated algorithm
 *      (by Fiala and Greene) which is guaranteed to run in linear amortized
 *      time, but has a larger average cost, uses more memory and is patented.
 *      However the F&G algorithm may be faster for some highly redundant
 *      files if the parameter max_chain_length (described below) is too large.
 *
 *  ACKNOWLEDGEMENTS
 *
 *      The idea of lazy evaluation of matches is due to Jan-Mark Wams, and
 *      I found it in 'freeze' written by Leonid Broukhis.
 *      Thanks to many people for bug reports and testing.
 *
 *  REFERENCES
 *
 *      Deutsch, L.P.,"DEFLATE Compressed Data Format Specification".
 *      Available in http://tools.ietf.org/html/rfc1951
 *
 *      A description of the Rabin and Karp algorithm is given in the book
 *         "Algorithms" by R. Sedgewick, Addison-Wesley, p252.
 *
 *      Fiala,E.R., and Greene,D.H.
 *         Data Compression with Finite Windows, Comm.ACM, 32,4 (1989) 490-595
 *
 */

/* @(#) $Id$ */

// #include "deflate.h" /* In sys-zlib.h (see make-zlib.r) */

const char deflate_copyright[] =
   " deflate 1.2.8 Copyright 1995-2013 Jean-loup Gailly and Mark Adler ";
/*
  If you use the zlib library in a product, an acknowledgment is welcome
  in the documentation of your product. If for some reason you cannot
  include such an acknowledgment, I would appreciate that you keep this
  copyright string in the executable of your product.
 */

/* ===========================================================================
 *  Function prototypes.
 */
typedef enum {
    need_more,      /* block not completed, need more input or more output */
    block_done,     /* block flush performed */
    finish_started, /* finish started, need only more output at next deflate */
    finish_done     /* finish done, accept no more input or output */
} block_state;

typedef block_state (*compress_func) OF((deflate_state *s, int flush));
/* Compression function. Returns the block state after the call. */

local void fill_window    OF((deflate_state *s));
local block_state deflate_stored OF((deflate_state *s, int flush));
local block_state deflate_fast   OF((deflate_state *s, int flush));
#ifndef FASTEST
local block_state deflate_slow   OF((deflate_state *s, int flush));
#endif
local block_state deflate_rle    OF((deflate_state *s, int flush));
local block_state deflate_huff   OF((deflate_state *s, int flush));
local void lm_init        OF((deflate_state *s));
local void putShortMSB    OF((deflate_state *s, uInt b));
local void flush_pending  OF((z_streamp strm));
local int read_buf        OF((z_streamp strm, Bytef *buf, unsigned size));
#ifdef ASMV
      void match_init OF((void)); /* asm code initialization */
      uInt longest_match  OF((deflate_state *s, IPos cur_match));
#else
local uInt longest_match  OF((deflate_state *s, IPos cur_match));
#endif

#ifdef DEBUG
local  void check_match OF((deflate_state *s, IPos start, IPos match,
                            int length));
#endif

/* ===========================================================================
 * Local data
 */

#define NIL 0
/* Tail of hash chains */

#ifndef TOO_FAR
#  define TOO_FAR 4096
#endif
/* Matches of length 3 are discarded if their distance exceeds TOO_FAR */

/* Values for max_lazy_match, good_match and max_chain_length, depending on
 * the desired pack level (0..9). The values given below have been tuned to
 * exclude worst case performance for pathological files. Better values may be
 * found for specific files.
 */
typedef struct config_s {
   ush good_length; /* reduce lazy search above this match length */
   ush max_lazy;    /* do not perform lazy search above this match length */
   ush nice_length; /* quit search above this match length */
   ush max_chain;
   compress_func func;
} config;

#ifdef FASTEST
local const config configuration_table[2] = {
/*      good lazy nice chain */
/* 0 */ {0,    0,  0,    0, deflate_stored},  /* store only */
/* 1 */ {4,    4,  8,    4, deflate_fast}}; /* max speed, no lazy matches */
#else
local const config configuration_table[10] = {
/*      good lazy nice chain */
/* 0 */ {0,    0,  0,    0, deflate_stored},  /* store only */
/* 1 */ {4,    4,  8,    4, deflate_fast}, /* max speed, no lazy matches */
/* 2 */ {4,    5, 16,    8, deflate_fast},
/* 3 */ {4,    6, 32,   32, deflate_fast},

/* 4 */ {4,    4, 16,   16, deflate_slow},  /* lazy matches */
/* 5 */ {8,   16, 32,   32, deflate_slow},
/* 6 */ {8,   16, 128, 128, deflate_slow},
/* 7 */ {8,   32, 128, 256, deflate_slow},
/* 8 */ {32, 128, 258, 1024, deflate_slow},
/* 9 */ {32, 258, 258, 4096, deflate_slow}}; /* max compression */
#endif

/* Note: the deflate() code requires max_lazy >= MIN_MATCH and max_chain >= 4
 * For deflate_fast() (levels <= 3) good is ignored and lazy has a different
 * meaning.
 */

#define EQUAL 0
/* result of memcmp for equal strings */

#ifndef NO_DUMMY_DECL
struct static_tree_desc_s {int dummy;}; /* for buggy compilers */
#endif

/* rank Z_BLOCK between Z_NO_FLUSH and Z_PARTIAL_FLUSH */
#define RANK(f) (((f) << 1) - ((f) > 4 ? 9 : 0))

/* ===========================================================================
 * Update a hash value with the given input byte
 * IN  assertion: all calls to to UPDATE_HASH are made with consecutive
 *    input characters, so that a running hash key can be computed from the
 *    previous key instead of complete recalculation each time.
 */
#define UPDATE_HASH(s,h,c) (h = (((h)<<s->hash_shift) ^ (c)) & s->hash_mask)


/* ===========================================================================
 * Insert string str in the dictionary and set match_head to the previous head
 * of the hash chain (the most recent string with same hash key). Return
 * the previous length of the hash chain.
 * If this file is compiled with -DFASTEST, the compression level is forced
 * to 1, and no hash chains are maintained.
 * IN  assertion: all calls to to INSERT_STRING are made with consecutive
 *    input characters and the first MIN_MATCH bytes of str are valid
 *    (except for the last MIN_MATCH-1 bytes of the input file).
 */
#ifdef FASTEST
#define INSERT_STRING(s, str, match_head) \
   (UPDATE_HASH(s, s->ins_h, s->window[(str) + (MIN_MATCH-1)]), \
    match_head = s->head[s->ins_h], \
    s->head[s->ins_h] = (Pos)(str))
#else
#define INSERT_STRING(s, str, match_head) \
   (UPDATE_HASH(s, s->ins_h, s->window[(str) + (MIN_MATCH-1)]), \
    match_head = s->prev[(str) & s->w_mask] = s->head[s->ins_h], \
    s->head[s->ins_h] = (Pos)(str))
#endif

/* ===========================================================================
 * Initialize the hash table (avoiding 64K overflow for 16 bit systems).
 * prev[] will be initialized on the fly.
 */
#define CLEAR_HASH(s) \
    s->head[s->hash_size-1] = NIL; \
    zmemzero((Bytef *)s->head, (unsigned)(s->hash_size-1)*sizeof(*s->head));

/* ========================================================================= */
int ZEXPORT deflateInit_(strm, level, version, stream_size)
    z_streamp strm;
    int level;
    const char *version;
    int stream_size;
{
    return deflateInit2_(strm, level, Z_DEFLATED, MAX_WBITS, DEF_MEM_LEVEL,
                         Z_DEFAULT_STRATEGY, version, stream_size);
    /* To do: ignore strm->next_in if we use it as window */
}

/* ========================================================================= */
int ZEXPORT deflateInit2_(strm, level, method, windowBits, memLevel, strategy,
                  version, stream_size)
    z_streamp strm;
    int  level;
    int  method;
    int  windowBits;
    int  memLevel;
    int  strategy;
    const char *version;
    int stream_size;
{
    deflate_state *s;
    int wrap = 1;
    static const char my_version[] = ZLIB_VERSION;

    ushf *overlay;
    /* We overlay pending_buf and d_buf+l_buf. This works since the average
     * output size for (length,distance) codes is <= 24 bits.
     */

    if (version == Z_NULL || version[0] != my_version[0] ||
        stream_size != sizeof(z_stream)) {
        return Z_VERSION_ERROR;
    }
    if (strm == Z_NULL) return Z_STREAM_ERROR;

    strm->msg = Z_NULL;
    if (strm->zalloc == (alloc_func)0) {
#ifdef Z_SOLO
        return Z_STREAM_ERROR;
#else
        strm->zalloc = zcalloc;
        strm->opaque = (voidpf)0;
#endif
    }
    if (strm->zfree == (free_func)0)
#ifdef Z_SOLO
        return Z_STREAM_ERROR;
#else
        strm->zfree = zcfree;
#endif

<<<<<<< HEAD
	if (!strm->checksum) strm->checksum = adler32;

=======
#ifdef FASTEST
    if (level != 0) level = 1;
#else
>>>>>>> 59ee14f7
    if (level == Z_DEFAULT_COMPRESSION) level = 6;
#endif

    if (windowBits < 0) { /* suppress zlib wrapper */
        wrap = 0;
        windowBits = -windowBits;
    }
#ifdef GZIP
    else if (windowBits > 15) {
        wrap = 2;       /* write gzip wrapper instead */
        windowBits -= 16;
    }
#endif
    if (memLevel < 1 || memLevel > MAX_MEM_LEVEL || method != Z_DEFLATED ||
        windowBits < 8 || windowBits > 15 || level < 0 || level > 9 ||
        strategy < 0 || strategy > Z_FIXED) {
        return Z_STREAM_ERROR;
    }
    if (windowBits == 8) windowBits = 9;  /* until 256-byte window bug fixed */
    s = (deflate_state *) ZALLOC(strm, 1, sizeof(deflate_state));
    if (s == Z_NULL) return Z_MEM_ERROR;
    strm->state = (struct internal_state FAR *)s;
    s->strm = strm;

    s->wrap = wrap;
    s->gzhead = Z_NULL;
    s->w_bits = windowBits;
    s->w_size = 1 << s->w_bits;
    s->w_mask = s->w_size - 1;

    s->hash_bits = memLevel + 7;
    s->hash_size = 1 << s->hash_bits;
    s->hash_mask = s->hash_size - 1;
    s->hash_shift =  ((s->hash_bits+MIN_MATCH-1)/MIN_MATCH);

    s->window = (Bytef *) ZALLOC(strm, s->w_size, 2*sizeof(Byte));
    s->prev   = (Posf *)  ZALLOC(strm, s->w_size, sizeof(Pos));
    s->head   = (Posf *)  ZALLOC(strm, s->hash_size, sizeof(Pos));

    s->high_water = 0;      /* nothing written to s->window yet */

    s->lit_bufsize = 1 << (memLevel + 6); /* 16K elements by default */

    overlay = (ushf *) ZALLOC(strm, s->lit_bufsize, sizeof(ush)+2);
    s->pending_buf = (uchf *) overlay;
    s->pending_buf_size = (ulg)s->lit_bufsize * (sizeof(ush)+2L);

    if (s->window == Z_NULL || s->prev == Z_NULL || s->head == Z_NULL ||
        s->pending_buf == Z_NULL) {
        s->status = FINISH_STATE;
        strm->msg = ERR_MSG(Z_MEM_ERROR);
        deflateEnd (strm);
        return Z_MEM_ERROR;
    }
    s->d_buf = overlay + s->lit_bufsize/sizeof(ush);
    s->l_buf = s->pending_buf + (1+sizeof(ush))*s->lit_bufsize;

    s->level = level;
    s->strategy = strategy;
    s->method = (Byte)method;

    return deflateReset(strm);
}

/* ========================================================================= */
int ZEXPORT deflateSetDictionary (strm, dictionary, dictLength)
    z_streamp strm;
    const Bytef *dictionary;
    uInt  dictLength;
{
    deflate_state *s;
    uInt str, n;
    int wrap;
    unsigned avail;
    z_const unsigned char *next;

    if (strm == Z_NULL || strm->state == Z_NULL || dictionary == Z_NULL)
        return Z_STREAM_ERROR;
    s = strm->state;
    wrap = s->wrap;
    if (wrap == 2 || (wrap == 1 && s->status != INIT_STATE) || s->lookahead)
        return Z_STREAM_ERROR;

    /* when using zlib wrappers, compute Adler-32 for provided dictionary */
    if (wrap == 1)
        strm->adler = adler32(strm->adler, dictionary, dictLength);
    s->wrap = 0;                    /* avoid computing Adler-32 in read_buf */

    /* if dictionary would fill window, just replace the history */
    if (dictLength >= s->w_size) {
        if (wrap == 0) {            /* already empty otherwise */
            CLEAR_HASH(s);
            s->strstart = 0;
            s->block_start = 0L;
            s->insert = 0;
        }
        dictionary += dictLength - s->w_size;  /* use the tail */
        dictLength = s->w_size;
    }

    /* insert dictionary into window and hash */
    avail = strm->avail_in;
    next = strm->next_in;
    strm->avail_in = dictLength;
    strm->next_in = (z_const Bytef *)dictionary;
    fill_window(s);
    while (s->lookahead >= MIN_MATCH) {
        str = s->strstart;
        n = s->lookahead - (MIN_MATCH-1);
        do {
            UPDATE_HASH(s, s->ins_h, s->window[str + MIN_MATCH-1]);
#ifndef FASTEST
            s->prev[str & s->w_mask] = s->head[s->ins_h];
#endif
            s->head[s->ins_h] = (Pos)str;
            str++;
        } while (--n);
        s->strstart = str;
        s->lookahead = MIN_MATCH-1;
        fill_window(s);
    }
    s->strstart += s->lookahead;
    s->block_start = (long)s->strstart;
    s->insert = s->lookahead;
    s->lookahead = 0;
    s->match_length = s->prev_length = MIN_MATCH-1;
    s->match_available = 0;
    strm->next_in = next;
    strm->avail_in = avail;
    s->wrap = wrap;
    return Z_OK;
}

/* ========================================================================= */
int ZEXPORT deflateResetKeep (strm)
    z_streamp strm;
{
    deflate_state *s;

    if (strm == Z_NULL || strm->state == Z_NULL ||
        strm->zalloc == (alloc_func)0 || strm->zfree == (free_func)0) {
        return Z_STREAM_ERROR;
    }

    strm->total_in = strm->total_out = 0;
    strm->msg = Z_NULL; /* use zfree if we ever allocate msg dynamically */
    strm->data_type = Z_UNKNOWN;

    s = (deflate_state *)strm->state;
    s->pending = 0;
    s->pending_out = s->pending_buf;

    if (s->wrap < 0) {
        s->wrap = -s->wrap; /* was made negative by deflate(..., Z_FINISH); */
    }
    s->status = s->wrap ? INIT_STATE : BUSY_STATE;
    strm->adler =
#ifdef GZIP
        s->wrap == 2 ? crc32(0L, Z_NULL, 0) :
#endif
        adler32(0L, Z_NULL, 0);
    s->last_flush = Z_NO_FLUSH;

    _tr_init(s);

    return Z_OK;
}

/* ========================================================================= */
int ZEXPORT deflateReset (strm)
    z_streamp strm;
{
<<<<<<< HEAD
    put_byte(s, (Byte)(b >> 8));
    put_byte(s, (Byte)(b & 0xff));
}
=======
    int ret;
>>>>>>> 59ee14f7

    ret = deflateResetKeep(strm);
    if (ret == Z_OK)
        lm_init(strm->state);
    return ret;
}

/* ========================================================================= */
int ZEXPORT deflateSetHeader (strm, head)
    z_streamp strm;
    gz_headerp head;
{
    if (strm == Z_NULL || strm->state == Z_NULL) return Z_STREAM_ERROR;
    if (strm->state->wrap != 2) return Z_STREAM_ERROR;
    strm->state->gzhead = head;
    return Z_OK;
}

/* ========================================================================= */
int ZEXPORT deflatePending (strm, pending, bits)
    unsigned *pending;
    int *bits;
    z_streamp strm;
{
    if (strm == Z_NULL || strm->state == Z_NULL) return Z_STREAM_ERROR;
    if (pending != Z_NULL)
        *pending = strm->state->pending;
    if (bits != Z_NULL)
        *bits = strm->state->bi_valid;
    return Z_OK;
}

/* ========================================================================= */
int ZEXPORT deflatePrime (strm, bits, value)
    z_streamp strm;
    int bits;
    int value;
{
    deflate_state *s;
    int put;

    if (strm == Z_NULL || strm->state == Z_NULL) return Z_STREAM_ERROR;
    s = strm->state;
    if ((Bytef *)(s->d_buf) < s->pending_out + ((Buf_size + 7) >> 3))
        return Z_BUF_ERROR;
    do {
        put = Buf_size - s->bi_valid;
        if (put > bits)
            put = bits;
        s->bi_buf |= (ush)((value & ((1 << put) - 1)) << s->bi_valid);
        s->bi_valid += put;
        _tr_flush_bits(s);
        value >>= put;
        bits -= put;
    } while (bits);
    return Z_OK;
}

/* ========================================================================= */
int ZEXPORT deflateParams(strm, level, strategy)
    z_streamp strm;
    int level;
    int strategy;
{
    deflate_state *s;
    compress_func func;
    int err = Z_OK;

    if (strm == Z_NULL || strm->state == Z_NULL) return Z_STREAM_ERROR;
    s = strm->state;

#ifdef FASTEST
    if (level != 0) level = 1;
#else
    if (level == Z_DEFAULT_COMPRESSION) level = 6;
#endif
    if (level < 0 || level > 9 || strategy < 0 || strategy > Z_FIXED) {
        return Z_STREAM_ERROR;
    }
    func = configuration_table[s->level].func;

    if ((strategy != s->strategy || func != configuration_table[level].func) &&
        strm->total_in != 0) {
        /* Flush the last buffer: */
        err = deflate(strm, Z_BLOCK);
        if (err == Z_BUF_ERROR && s->pending == 0)
            err = Z_OK;
    }
    if (s->level != level) {
        s->level = level;
        s->max_lazy_match   = configuration_table[level].max_lazy;
        s->good_match       = configuration_table[level].good_length;
        s->nice_match       = configuration_table[level].nice_length;
        s->max_chain_length = configuration_table[level].max_chain;
    }
    s->strategy = strategy;
    return err;
}

/* ========================================================================= */
int ZEXPORT deflateTune(strm, good_length, max_lazy, nice_length, max_chain)
    z_streamp strm;
    int good_length;
    int max_lazy;
    int nice_length;
    int max_chain;
{
    deflate_state *s;

    if (strm == Z_NULL || strm->state == Z_NULL) return Z_STREAM_ERROR;
    s = strm->state;
    s->good_match = good_length;
    s->max_lazy_match = max_lazy;
    s->nice_match = nice_length;
    s->max_chain_length = max_chain;
    return Z_OK;
}

/* =========================================================================
 * For the default windowBits of 15 and memLevel of 8, this function returns
 * a close to exact, as well as small, upper bound on the compressed size.
 * They are coded as constants here for a reason--if the #define's are
 * changed, then this function needs to be changed as well.  The return
 * value for 15 and 8 only works for those exact settings.
 *
 * For any setting other than those defaults for windowBits and memLevel,
 * the value returned is a conservative worst case for the maximum expansion
 * resulting from using fixed blocks instead of stored blocks, which deflate
 * can emit on compressed data for some combinations of the parameters.
 *
 * This function could be more sophisticated to provide closer upper bounds for
 * every combination of windowBits and memLevel.  But even the conservative
 * upper bound of about 14% expansion does not seem onerous for output buffer
 * allocation.
 */
uLong ZEXPORT deflateBound(strm, sourceLen)
    z_streamp strm;
    uLong sourceLen;
{
    deflate_state *s;
    uLong complen, wraplen;
    Bytef *str;

    /* conservative upper bound for compressed data */
    complen = sourceLen +
              ((sourceLen + 7) >> 3) + ((sourceLen + 63) >> 6) + 5;

    /* if can't get parameters, return conservative bound plus zlib wrapper */
    if (strm == Z_NULL || strm->state == Z_NULL)
        return complen + 6;

    /* compute wrapper length */
    s = strm->state;
    switch (s->wrap) {
    case 0:                                 /* raw deflate */
        wraplen = 0;
        break;
    case 1:                                 /* zlib wrapper */
        wraplen = 6 + (s->strstart ? 4 : 0);
        break;
    case 2:                                 /* gzip wrapper */
        wraplen = 18;
        if (s->gzhead != Z_NULL) {          /* user-supplied gzip header */
            if (s->gzhead->extra != Z_NULL)
                wraplen += 2 + s->gzhead->extra_len;
            str = s->gzhead->name;
            if (str != Z_NULL)
                do {
                    wraplen++;
                } while (*str++);
            str = s->gzhead->comment;
            if (str != Z_NULL)
                do {
                    wraplen++;
                } while (*str++);
            if (s->gzhead->hcrc)
                wraplen += 2;
        }
        break;
    default:                                /* for compiler happiness */
        wraplen = 6;
    }

    /* if not default parameters, return conservative bound */
    if (s->w_bits != 15 || s->hash_bits != 8 + 7)
        return complen + wraplen;

    /* default settings: return tight bound for that case */
    return sourceLen + (sourceLen >> 12) + (sourceLen >> 14) +
           (sourceLen >> 25) + 13 - 6 + wraplen;
}

/* =========================================================================
 * Put a short in the pending buffer. The 16-bit value is put in MSB order.
 * IN assertion: the stream state is correct and there is enough room in
 * pending_buf.
 */
local void putShortMSB (s, b)
    deflate_state *s;
    uInt b;
{
    put_byte(s, (Byte)(b >> 8));
    put_byte(s, (Byte)(b & 0xff));
}

/* =========================================================================
 * Flush as much pending output as possible. All deflate() output goes
 * through this function so some applications may wish to modify it
 * to avoid allocating a large strm->next_out buffer and copying into it.
 * (See also read_buf()).
 */
local void flush_pending(strm)
    z_streamp strm;
{
    unsigned len;
    deflate_state *s = strm->state;

    _tr_flush_bits(s);
    len = s->pending;
    if (len > strm->avail_out) len = strm->avail_out;
    if (len == 0) return;

    zmemcpy(strm->next_out, s->pending_out, len);
    strm->next_out  += len;
    s->pending_out  += len;
    strm->total_out += len;
    strm->avail_out  -= len;
    s->pending -= len;
    if (s->pending == 0) {
        s->pending_out = s->pending_buf;
    }
}

/* ========================================================================= */
int ZEXPORT deflate (strm, flush)
    z_streamp strm;
    int flush;
{
    int old_flush; /* value of flush param for previous deflate call */
    deflate_state *s;

    if (strm == Z_NULL || strm->state == Z_NULL ||
        flush > Z_BLOCK || flush < 0) {
        return Z_STREAM_ERROR;
    }
    s = strm->state;

    if (strm->next_out == Z_NULL ||
        (strm->next_in == Z_NULL && strm->avail_in != 0) ||
        (s->status == FINISH_STATE && flush != Z_FINISH)) {
        ERR_RETURN(strm, Z_STREAM_ERROR);
    }
    if (strm->avail_out == 0) ERR_RETURN(strm, Z_BUF_ERROR);

    s->strm = strm; /* just in case */
    old_flush = s->last_flush;
    s->last_flush = flush;

    /* Write the header */
    if (s->status == INIT_STATE) {
#ifdef GZIP
        if (s->wrap == 2) {
            strm->adler = crc32(0L, Z_NULL, 0);
            put_byte(s, 31);
            put_byte(s, 139);
            put_byte(s, 8);
            if (s->gzhead == Z_NULL) {
                put_byte(s, 0);
                put_byte(s, 0);
                put_byte(s, 0);
                put_byte(s, 0);
                put_byte(s, 0);
                put_byte(s, s->level == 9 ? 2 :
                            (s->strategy >= Z_HUFFMAN_ONLY || s->level < 2 ?
                             4 : 0));
                put_byte(s, OS_CODE);
                s->status = BUSY_STATE;
            }
            else {
                put_byte(s, (s->gzhead->text ? 1 : 0) +
                            (s->gzhead->hcrc ? 2 : 0) +
                            (s->gzhead->extra == Z_NULL ? 0 : 4) +
                            (s->gzhead->name == Z_NULL ? 0 : 8) +
                            (s->gzhead->comment == Z_NULL ? 0 : 16)
                        );
                put_byte(s, (Byte)(s->gzhead->time & 0xff));
                put_byte(s, (Byte)((s->gzhead->time >> 8) & 0xff));
                put_byte(s, (Byte)((s->gzhead->time >> 16) & 0xff));
                put_byte(s, (Byte)((s->gzhead->time >> 24) & 0xff));
                put_byte(s, s->level == 9 ? 2 :
                            (s->strategy >= Z_HUFFMAN_ONLY || s->level < 2 ?
                             4 : 0));
                put_byte(s, s->gzhead->os & 0xff);
                if (s->gzhead->extra != Z_NULL) {
                    put_byte(s, s->gzhead->extra_len & 0xff);
                    put_byte(s, (s->gzhead->extra_len >> 8) & 0xff);
                }
                if (s->gzhead->hcrc)
                    strm->adler = crc32(strm->adler, s->pending_buf,
                                        s->pending);
                s->gzindex = 0;
                s->status = EXTRA_STATE;
            }
        }
        else
#endif
        {
            uInt header = (Z_DEFLATED + ((s->w_bits-8)<<4)) << 8;
            uInt level_flags;

            if (s->strategy >= Z_HUFFMAN_ONLY || s->level < 2)
                level_flags = 0;
            else if (s->level < 6)
                level_flags = 1;
            else if (s->level == 6)
                level_flags = 2;
            else
                level_flags = 3;
            header |= (level_flags << 6);
            if (s->strstart != 0) header |= PRESET_DICT;
            header += 31 - (header % 31);

            s->status = BUSY_STATE;
            putShortMSB(s, header);

            /* Save the adler32 of the preset dictionary: */
            if (s->strstart != 0) {
                putShortMSB(s, (uInt)(strm->adler >> 16));
                putShortMSB(s, (uInt)(strm->adler & 0xffff));
            }
            strm->adler = adler32(0L, Z_NULL, 0);
        }
    }
#ifdef GZIP
    if (s->status == EXTRA_STATE) {
        if (s->gzhead->extra != Z_NULL) {
            uInt beg = s->pending;  /* start of bytes to update crc */

            while (s->gzindex < (s->gzhead->extra_len & 0xffff)) {
                if (s->pending == s->pending_buf_size) {
                    if (s->gzhead->hcrc && s->pending > beg)
                        strm->adler = crc32(strm->adler, s->pending_buf + beg,
                                            s->pending - beg);
                    flush_pending(strm);
                    beg = s->pending;
                    if (s->pending == s->pending_buf_size)
                        break;
                }
                put_byte(s, s->gzhead->extra[s->gzindex]);
                s->gzindex++;
            }
            if (s->gzhead->hcrc && s->pending > beg)
                strm->adler = crc32(strm->adler, s->pending_buf + beg,
                                    s->pending - beg);
            if (s->gzindex == s->gzhead->extra_len) {
                s->gzindex = 0;
                s->status = NAME_STATE;
            }
        }
        else
            s->status = NAME_STATE;
    }
    if (s->status == NAME_STATE) {
        if (s->gzhead->name != Z_NULL) {
            uInt beg = s->pending;  /* start of bytes to update crc */
            int val;

            do {
                if (s->pending == s->pending_buf_size) {
                    if (s->gzhead->hcrc && s->pending > beg)
                        strm->adler = crc32(strm->adler, s->pending_buf + beg,
                                            s->pending - beg);
                    flush_pending(strm);
                    beg = s->pending;
                    if (s->pending == s->pending_buf_size) {
                        val = 1;
                        break;
                    }
                }
                val = s->gzhead->name[s->gzindex++];
                put_byte(s, val);
            } while (val != 0);
            if (s->gzhead->hcrc && s->pending > beg)
                strm->adler = crc32(strm->adler, s->pending_buf + beg,
                                    s->pending - beg);
            if (val == 0) {
                s->gzindex = 0;
                s->status = COMMENT_STATE;
            }
        }
        else
            s->status = COMMENT_STATE;
    }
    if (s->status == COMMENT_STATE) {
        if (s->gzhead->comment != Z_NULL) {
            uInt beg = s->pending;  /* start of bytes to update crc */
            int val;

            do {
                if (s->pending == s->pending_buf_size) {
                    if (s->gzhead->hcrc && s->pending > beg)
                        strm->adler = crc32(strm->adler, s->pending_buf + beg,
                                            s->pending - beg);
                    flush_pending(strm);
                    beg = s->pending;
                    if (s->pending == s->pending_buf_size) {
                        val = 1;
                        break;
                    }
                }
                val = s->gzhead->comment[s->gzindex++];
                put_byte(s, val);
            } while (val != 0);
            if (s->gzhead->hcrc && s->pending > beg)
                strm->adler = crc32(strm->adler, s->pending_buf + beg,
                                    s->pending - beg);
            if (val == 0)
                s->status = HCRC_STATE;
        }
        else
            s->status = HCRC_STATE;
    }
    if (s->status == HCRC_STATE) {
        if (s->gzhead->hcrc) {
            if (s->pending + 2 > s->pending_buf_size)
                flush_pending(strm);
            if (s->pending + 2 <= s->pending_buf_size) {
                put_byte(s, (Byte)(strm->adler & 0xff));
                put_byte(s, (Byte)((strm->adler >> 8) & 0xff));
                strm->adler = crc32(0L, Z_NULL, 0);
                s->status = BUSY_STATE;
            }
        }
        else
            s->status = BUSY_STATE;
    }
#endif

    /* Flush as much pending output as possible */
    if (s->pending != 0) {
        flush_pending(strm);
        if (strm->avail_out == 0) {
            /* Since avail_out is 0, deflate will be called again with
             * more output space, but possibly with both pending and
             * avail_in equal to zero. There won't be anything to do,
             * but this is not an error situation so make sure we
             * return OK instead of BUF_ERROR at next call of deflate:
             */
            s->last_flush = -1;
            return Z_OK;
        }

    /* Make sure there is something to do and avoid duplicate consecutive
     * flushes. For repeated and useless calls with Z_FINISH, we keep
     * returning Z_STREAM_END instead of Z_BUF_ERROR.
     */
    } else if (strm->avail_in == 0 && RANK(flush) <= RANK(old_flush) &&
               flush != Z_FINISH) {
        ERR_RETURN(strm, Z_BUF_ERROR);
    }

    /* User must not provide more input after the first FINISH: */
    if (s->status == FINISH_STATE && strm->avail_in != 0) {
        ERR_RETURN(strm, Z_BUF_ERROR);
    }

    /* Start a new block or continue the current one.
     */
    if (strm->avail_in != 0 || s->lookahead != 0 ||
        (flush != Z_NO_FLUSH && s->status != FINISH_STATE)) {
        block_state bstate;

        bstate = s->strategy == Z_HUFFMAN_ONLY ? deflate_huff(s, flush) :
                    (s->strategy == Z_RLE ? deflate_rle(s, flush) :
                        (*(configuration_table[s->level].func))(s, flush));

        if (bstate == finish_started || bstate == finish_done) {
            s->status = FINISH_STATE;
        }
        if (bstate == need_more || bstate == finish_started) {
            if (strm->avail_out == 0) {
                s->last_flush = -1; /* avoid BUF_ERROR next call, see above */
            }
            return Z_OK;
            /* If flush != Z_NO_FLUSH && avail_out == 0, the next call
             * of deflate should use the same flush parameter to make sure
             * that the flush is complete. So we don't have to output an
             * empty block here, this will be done at next call. This also
             * ensures that for a very small output buffer, we emit at most
             * one empty block.
             */
        }
        if (bstate == block_done) {
            if (flush == Z_PARTIAL_FLUSH) {
                _tr_align(s);
            } else if (flush != Z_BLOCK) { /* FULL_FLUSH or SYNC_FLUSH */
                _tr_stored_block(s, (char*)0, 0L, 0);
                /* For a full flush, this empty block will be recognized
                 * as a special marker by inflate_sync().
                 */
                if (flush == Z_FULL_FLUSH) {
                    CLEAR_HASH(s);             /* forget history */
                    if (s->lookahead == 0) {
                        s->strstart = 0;
                        s->block_start = 0L;
                        s->insert = 0;
                    }
                }
            }
            flush_pending(strm);
            if (strm->avail_out == 0) {
              s->last_flush = -1; /* avoid BUF_ERROR at next call, see above */
              return Z_OK;
            }
        }
    }
    Assert(strm->avail_out > 0, "bug2");

    if (flush != Z_FINISH) return Z_OK;
    if (s->wrap <= 0) return Z_STREAM_END;

    /* Write the trailer */
#ifdef GZIP
    if (s->wrap == 2) {
        put_byte(s, (Byte)(strm->adler & 0xff));
        put_byte(s, (Byte)((strm->adler >> 8) & 0xff));
        put_byte(s, (Byte)((strm->adler >> 16) & 0xff));
        put_byte(s, (Byte)((strm->adler >> 24) & 0xff));
        put_byte(s, (Byte)(strm->total_in & 0xff));
        put_byte(s, (Byte)((strm->total_in >> 8) & 0xff));
        put_byte(s, (Byte)((strm->total_in >> 16) & 0xff));
        put_byte(s, (Byte)((strm->total_in >> 24) & 0xff));
    }
    else
#endif
    {
        putShortMSB(s, (uInt)(strm->adler >> 16));
        putShortMSB(s, (uInt)(strm->adler & 0xffff));
    }
    flush_pending(strm);
    /* If avail_out is zero, the application will call deflate again
     * to flush the rest.
     */
    if (s->wrap > 0) s->wrap = -s->wrap; /* write the trailer only once! */
    return s->pending != 0 ? Z_OK : Z_STREAM_END;
}

/* ========================================================================= */
int ZEXPORT deflateEnd (strm)
    z_streamp strm;
{
    int status;

    if (strm == Z_NULL || strm->state == Z_NULL) return Z_STREAM_ERROR;

    status = strm->state->status;
    if (status != INIT_STATE &&
        status != EXTRA_STATE &&
        status != NAME_STATE &&
        status != COMMENT_STATE &&
        status != HCRC_STATE &&
        status != BUSY_STATE &&
        status != FINISH_STATE) {
      return Z_STREAM_ERROR;
    }

    /* Deallocate in reverse order of allocations: */
    TRY_FREE(strm, strm->state->pending_buf);
    TRY_FREE(strm, strm->state->head);
    TRY_FREE(strm, strm->state->prev);
    TRY_FREE(strm, strm->state->window);

    ZFREE(strm, strm->state);
    strm->state = Z_NULL;

    return status == BUSY_STATE ? Z_DATA_ERROR : Z_OK;
}

/* =========================================================================
 * Copy the source state to the destination state.
 * To simplify the source, this is not supported for 16-bit MSDOS (which
 * doesn't have enough memory anyway to duplicate compression states).
 */
int ZEXPORT deflateCopy (dest, source)
    z_streamp dest;
    z_streamp source;
{
#ifdef MAXSEG_64K
    return Z_STREAM_ERROR;
#else
    deflate_state *ds;
    deflate_state *ss;
    ushf *overlay;


    if (source == Z_NULL || dest == Z_NULL || source->state == Z_NULL) {
        return Z_STREAM_ERROR;
    }

    ss = source->state;

    zmemcpy((voidpf)dest, (voidpf)source, sizeof(z_stream));

    ds = (deflate_state *) ZALLOC(dest, 1, sizeof(deflate_state));
    if (ds == Z_NULL) return Z_MEM_ERROR;
    dest->state = (struct internal_state FAR *) ds;
    zmemcpy((voidpf)ds, (voidpf)ss, sizeof(deflate_state));
    ds->strm = dest;

    ds->window = (Bytef *) ZALLOC(dest, ds->w_size, 2*sizeof(Byte));
    ds->prev   = (Posf *)  ZALLOC(dest, ds->w_size, sizeof(Pos));
    ds->head   = (Posf *)  ZALLOC(dest, ds->hash_size, sizeof(Pos));
    overlay = (ushf *) ZALLOC(dest, ds->lit_bufsize, sizeof(ush)+2);
    ds->pending_buf = (uchf *) overlay;

    if (ds->window == Z_NULL || ds->prev == Z_NULL || ds->head == Z_NULL ||
        ds->pending_buf == Z_NULL) {
        deflateEnd (dest);
        return Z_MEM_ERROR;
    }
    /* following zmemcpy do not work for 16-bit MSDOS */
    zmemcpy(ds->window, ss->window, ds->w_size * 2 * sizeof(Byte));
    zmemcpy((voidpf)ds->prev, (voidpf)ss->prev, ds->w_size * sizeof(Pos));
    zmemcpy((voidpf)ds->head, (voidpf)ss->head, ds->hash_size * sizeof(Pos));
    zmemcpy(ds->pending_buf, ss->pending_buf, (uInt)ds->pending_buf_size);

    ds->pending_out = ds->pending_buf + (ss->pending_out - ss->pending_buf);
    ds->d_buf = overlay + ds->lit_bufsize/sizeof(ush);
    ds->l_buf = ds->pending_buf + (1+sizeof(ush))*ds->lit_bufsize;

    ds->l_desc.dyn_tree = ds->dyn_ltree;
    ds->d_desc.dyn_tree = ds->dyn_dtree;
    ds->bl_desc.dyn_tree = ds->bl_tree;

    return Z_OK;
#endif /* MAXSEG_64K */
}

/* ===========================================================================
 * Read a new buffer from the current input stream, update the adler32
 * and total number of bytes read.  All deflate() input goes through
 * this function so some applications may wish to modify it to avoid
 * allocating a large strm->next_in buffer and copying from it.
 * (See also flush_pending()).
 */
local int read_buf(strm, buf, size)
    z_streamp strm;
    Bytef *buf;
    unsigned size;
{
    unsigned len = strm->avail_in;

    if (len > size) len = size;
    if (len == 0) return 0;

    strm->avail_in  -= len;

    zmemcpy(buf, strm->next_in, len);
    if (strm->state->wrap == 1) {
        strm->adler = adler32(strm->adler, buf, len);
    }
#ifdef GZIP
    else if (strm->state->wrap == 2) {
        strm->adler = crc32(strm->adler, buf, len);
    }
#endif
    strm->next_in  += len;
    strm->total_in += len;

    return (int)len;
}

/* ===========================================================================
 * Initialize the "longest match" routines for a new zlib stream
 */
local void lm_init (s)
    deflate_state *s;
{
    s->window_size = (ulg)2L*s->w_size;

    CLEAR_HASH(s);

    /* Set the default configuration parameters:
     */
    s->max_lazy_match   = configuration_table[s->level].max_lazy;
    s->good_match       = configuration_table[s->level].good_length;
    s->nice_match       = configuration_table[s->level].nice_length;
    s->max_chain_length = configuration_table[s->level].max_chain;

    s->strstart = 0;
    s->block_start = 0L;
    s->lookahead = 0;
    s->insert = 0;
    s->match_length = s->prev_length = MIN_MATCH-1;
    s->match_available = 0;
    s->ins_h = 0;
#ifndef FASTEST
#ifdef ASMV
    match_init(); /* initialize the asm code */
#endif
#endif
}

#ifndef FASTEST
/* ===========================================================================
 * Set match_start to the longest match starting at the given string and
 * return its length. Matches shorter or equal to prev_length are discarded,
 * in which case the result is equal to prev_length and match_start is
 * garbage.
 * IN assertions: cur_match is the head of the hash chain for the current
 *   string (strstart) and its distance is <= MAX_DIST, and prev_length >= 1
 * OUT assertion: the match length is not greater than s->lookahead.
 */
#ifndef ASMV
/* For 80x86 and 680x0, an optimized version will be provided in match.asm or
 * match.S. The code will be functionally equivalent.
 */
local uInt longest_match(s, cur_match)
    deflate_state *s;
    IPos cur_match;                             /* current match */
{
    unsigned chain_length = s->max_chain_length;/* max hash chain length */
    register Bytef *scan = s->window + s->strstart; /* current string */
    register Bytef *match;                       /* matched string */
    register int len;                           /* length of current match */
    int best_len = s->prev_length;              /* best match length so far */
    int nice_match = s->nice_match;             /* stop if match long enough */
    IPos limit = s->strstart > (IPos)MAX_DIST(s) ?
        s->strstart - (IPos)MAX_DIST(s) : NIL;
    /* Stop when cur_match becomes <= limit. To simplify the code,
     * we prevent matches with the string of window index 0.
     */
    Posf *prev = s->prev;
    uInt wmask = s->w_mask;

#ifdef UNALIGNED_OK
    /* Compare two bytes at a time. Note: this is not always beneficial.
     * Try with and without -DUNALIGNED_OK to check.
     */
    register Bytef *strend = s->window + s->strstart + MAX_MATCH - 1;
    register ush scan_start = *(ushf*)scan;
    register ush scan_end   = *(ushf*)(scan+best_len-1);
#else
    register Bytef *strend = s->window + s->strstart + MAX_MATCH;
    register Byte scan_end1  = scan[best_len-1];
    register Byte scan_end   = scan[best_len];
#endif

    /* The code is optimized for HASH_BITS >= 8 and MAX_MATCH-2 multiple of 16.
     * It is easy to get rid of this optimization if necessary.
     */
    Assert(s->hash_bits >= 8 && MAX_MATCH == 258, "Code too clever");

    /* Do not waste too much time if we already have a good match: */
    if (s->prev_length >= s->good_match) {
        chain_length >>= 2;
    }
    /* Do not look for matches beyond the end of the input. This is necessary
     * to make deflate deterministic.
     */
    if ((uInt)nice_match > s->lookahead) nice_match = s->lookahead;

    Assert((ulg)s->strstart <= s->window_size-MIN_LOOKAHEAD, "need lookahead");

    do {
        Assert(cur_match < s->strstart, "no future");
        match = s->window + cur_match;

        /* Skip to next match if the match length cannot increase
         * or if the match length is less than 2.  Note that the checks below
         * for insufficient lookahead only occur occasionally for performance
         * reasons.  Therefore uninitialized memory will be accessed, and
         * conditional jumps will be made that depend on those values.
         * However the length of the match is limited to the lookahead, so
         * the output of deflate is not affected by the uninitialized values.
         */
#if (defined(UNALIGNED_OK) && MAX_MATCH == 258)
        /* This code assumes sizeof(unsigned short) == 2. Do not use
         * UNALIGNED_OK if your compiler uses a different size.
         */
        if (*(ushf*)(match+best_len-1) != scan_end ||
            *(ushf*)match != scan_start) continue;

        /* It is not necessary to compare scan[2] and match[2] since they are
         * always equal when the other bytes match, given that the hash keys
         * are equal and that HASH_BITS >= 8. Compare 2 bytes at a time at
         * strstart+3, +5, ... up to strstart+257. We check for insufficient
         * lookahead only every 4th comparison; the 128th check will be made
         * at strstart+257. If MAX_MATCH-2 is not a multiple of 8, it is
         * necessary to put more guard bytes at the end of the window, or
         * to check more often for insufficient lookahead.
         */
        Assert(scan[2] == match[2], "scan[2]?");
        scan++, match++;
        do {
        } while (*(ushf*)(scan+=2) == *(ushf*)(match+=2) &&
                 *(ushf*)(scan+=2) == *(ushf*)(match+=2) &&
                 *(ushf*)(scan+=2) == *(ushf*)(match+=2) &&
                 *(ushf*)(scan+=2) == *(ushf*)(match+=2) &&
                 scan < strend);
        /* The funny "do {}" generates better code on most compilers */

        /* Here, scan <= window+strstart+257 */
        Assert(scan <= s->window+(unsigned)(s->window_size-1), "wild scan");
        if (*scan == *match) scan++;

        len = (MAX_MATCH - 1) - (int)(strend-scan);
        scan = strend - (MAX_MATCH-1);

#else /* UNALIGNED_OK */

        if (match[best_len]   != scan_end  ||
            match[best_len-1] != scan_end1 ||
            *match            != *scan     ||
            *++match          != scan[1])      continue;

        /* The check at best_len-1 can be removed because it will be made
         * again later. (This heuristic is not always a win.)
         * It is not necessary to compare scan[2] and match[2] since they
         * are always equal when the other bytes match, given that
         * the hash keys are equal and that HASH_BITS >= 8.
         */
        scan += 2, match++;
        Assert(*scan == *match, "match[2]?");

        /* We check for insufficient lookahead only every 8th comparison;
         * the 256th check will be made at strstart+258.
         */
        do {
        } while (*++scan == *++match && *++scan == *++match &&
                 *++scan == *++match && *++scan == *++match &&
                 *++scan == *++match && *++scan == *++match &&
                 *++scan == *++match && *++scan == *++match &&
                 scan < strend);

        Assert(scan <= s->window+(unsigned)(s->window_size-1), "wild scan");

        len = MAX_MATCH - (int)(strend - scan);
        scan = strend - MAX_MATCH;

#endif /* UNALIGNED_OK */

        if (len > best_len) {
            s->match_start = cur_match;
            best_len = len;
            if (len >= nice_match) break;
#ifdef UNALIGNED_OK
            scan_end = *(ushf*)(scan+best_len-1);
#else
            scan_end1  = scan[best_len-1];
            scan_end   = scan[best_len];
#endif
        }
    } while ((cur_match = prev[cur_match & wmask]) > limit
             && --chain_length != 0);

    if ((uInt)best_len <= s->lookahead) return (uInt)best_len;
    return s->lookahead;
}
#endif /* ASMV */

#else /* FASTEST */

/* ---------------------------------------------------------------------------
 * Optimized version for FASTEST only
 */
local uInt longest_match(s, cur_match)
    deflate_state *s;
    IPos cur_match;                             /* current match */
{
    register Bytef *scan = s->window + s->strstart; /* current string */
    register Bytef *match;                       /* matched string */
    register int len;                           /* length of current match */
    register Bytef *strend = s->window + s->strstart + MAX_MATCH;

    /* The code is optimized for HASH_BITS >= 8 and MAX_MATCH-2 multiple of 16.
     * It is easy to get rid of this optimization if necessary.
     */
    Assert(s->hash_bits >= 8 && MAX_MATCH == 258, "Code too clever");

    Assert((ulg)s->strstart <= s->window_size-MIN_LOOKAHEAD, "need lookahead");

    Assert(cur_match < s->strstart, "no future");

    match = s->window + cur_match;

    /* Return failure if the match length is less than 2:
     */
    if (match[0] != scan[0] || match[1] != scan[1]) return MIN_MATCH-1;

    /* The check at best_len-1 can be removed because it will be made
     * again later. (This heuristic is not always a win.)
     * It is not necessary to compare scan[2] and match[2] since they
     * are always equal when the other bytes match, given that
     * the hash keys are equal and that HASH_BITS >= 8.
     */
    scan += 2, match += 2;
    Assert(*scan == *match, "match[2]?");

    /* We check for insufficient lookahead only every 8th comparison;
     * the 256th check will be made at strstart+258.
     */
    do {
    } while (*++scan == *++match && *++scan == *++match &&
             *++scan == *++match && *++scan == *++match &&
             *++scan == *++match && *++scan == *++match &&
             *++scan == *++match && *++scan == *++match &&
             scan < strend);

    Assert(scan <= s->window+(unsigned)(s->window_size-1), "wild scan");

    len = MAX_MATCH - (int)(strend - scan);

    if (len < MIN_MATCH) return MIN_MATCH - 1;

    s->match_start = cur_match;
    return (uInt)len <= s->lookahead ? (uInt)len : s->lookahead;
}

#endif /* FASTEST */

#ifdef DEBUG
/* ===========================================================================
 * Check that the match at match_start is indeed a match.
 */
local void check_match(s, start, match, length)
    deflate_state *s;
    IPos start, match;
    int length;
{
    /* check that the match is indeed a match */
    if (zmemcmp(s->window + match,
                s->window + start, length) != EQUAL) {
        fprintf(stderr, " start %u, match %u, length %d\n",
                start, match, length);
        do {
            fprintf(stderr, "%c%c", s->window[match++], s->window[start++]);
        } while (--length != 0);
        z_error("invalid match");
    }
    if (z_verbose > 1) {
        fprintf(stderr,"\\[%d,%d]", start-match, length);
        do { putc(s->window[start++], stderr); } while (--length != 0);
    }
}
#else
#  define check_match(s, start, match, length)
#endif /* DEBUG */

/* ===========================================================================
 * Fill the window when the lookahead becomes insufficient.
 * Updates strstart and lookahead.
 *
 * IN assertion: lookahead < MIN_LOOKAHEAD
 * OUT assertions: strstart <= window_size-MIN_LOOKAHEAD
 *    At least one byte has been read, or avail_in == 0; reads are
 *    performed for at least two bytes (required for the zip translate_eol
 *    option -- not supported here).
 */
local void fill_window(s)
    deflate_state *s;
{
    register unsigned n, m;
    register Posf *p;
    unsigned more;    /* Amount of free space at the end of the window. */
    uInt wsize = s->w_size;

    Assert(s->lookahead < MIN_LOOKAHEAD, "already enough lookahead");

    do {
        more = (unsigned)(s->window_size -(ulg)s->lookahead -(ulg)s->strstart);

        /* Deal with !@#$% 64K limit: */
        if (sizeof(int) <= 2) {
            if (more == 0 && s->strstart == 0 && s->lookahead == 0) {
                more = wsize;

            } else if (more == (unsigned)(-1)) {
                /* Very unlikely, but possible on 16 bit machine if
                 * strstart == 0 && lookahead == 1 (input done a byte at time)
                 */
                more--;
            }
        }

        /* If the window is almost full and there is insufficient lookahead,
         * move the upper half to the lower one to make room in the upper half.
         */
        if (s->strstart >= wsize+MAX_DIST(s)) {

            zmemcpy(s->window, s->window+wsize, (unsigned)wsize);
            s->match_start -= wsize;
            s->strstart    -= wsize; /* we now have strstart >= MAX_DIST */
            s->block_start -= (long) wsize;

            /* Slide the hash table (could be avoided with 32 bit values
               at the expense of memory usage). We slide even when level == 0
               to keep the hash table consistent if we switch back to level > 0
               later. (Using level 0 permanently is not an optimal usage of
               zlib, so we don't care about this pathological case.)
             */
            n = s->hash_size;
            p = &s->head[n];
            do {
                m = *--p;
                *p = (Pos)(m >= wsize ? m-wsize : NIL);
            } while (--n);

            n = wsize;
#ifndef FASTEST
            p = &s->prev[n];
            do {
                m = *--p;
                *p = (Pos)(m >= wsize ? m-wsize : NIL);
                /* If n is not on any hash chain, prev[n] is garbage but
                 * its value will never be used.
                 */
            } while (--n);
#endif
            more += wsize;
        }
        if (s->strm->avail_in == 0) break;

        /* If there was no sliding:
         *    strstart <= WSIZE+MAX_DIST-1 && lookahead <= MIN_LOOKAHEAD - 1 &&
         *    more == window_size - lookahead - strstart
         * => more >= window_size - (MIN_LOOKAHEAD-1 + WSIZE + MAX_DIST-1)
         * => more >= window_size - 2*WSIZE + 2
         * In the BIG_MEM or MMAP case (not yet supported),
         *   window_size == input_size + MIN_LOOKAHEAD  &&
         *   strstart + s->lookahead <= input_size => more >= MIN_LOOKAHEAD.
         * Otherwise, window_size == 2*WSIZE so more >= 2.
         * If there was sliding, more >= WSIZE. So in all cases, more >= 2.
         */
        Assert(more >= 2, "more < 2");

        n = read_buf(s->strm, s->window + s->strstart + s->lookahead, more);
        s->lookahead += n;

        /* Initialize the hash value now that we have some input: */
        if (s->lookahead + s->insert >= MIN_MATCH) {
            uInt str = s->strstart - s->insert;
            s->ins_h = s->window[str];
            UPDATE_HASH(s, s->ins_h, s->window[str + 1]);
#if MIN_MATCH != 3
            Call UPDATE_HASH() MIN_MATCH-3 more times
#endif
            while (s->insert) {
                UPDATE_HASH(s, s->ins_h, s->window[str + MIN_MATCH-1]);
#ifndef FASTEST
                s->prev[str & s->w_mask] = s->head[s->ins_h];
#endif
                s->head[s->ins_h] = (Pos)str;
                str++;
                s->insert--;
                if (s->lookahead + s->insert < MIN_MATCH)
                    break;
            }
        }
        /* If the whole input has less than MIN_MATCH bytes, ins_h is garbage,
         * but this is not important since only literal bytes will be emitted.
         */

    } while (s->lookahead < MIN_LOOKAHEAD && s->strm->avail_in != 0);

    /* If the WIN_INIT bytes after the end of the current data have never been
     * written, then zero those bytes in order to avoid memory check reports of
     * the use of uninitialized (or uninitialised as Julian writes) bytes by
     * the longest match routines.  Update the high water mark for the next
     * time through here.  WIN_INIT is set to MAX_MATCH since the longest match
     * routines allow scanning to strstart + MAX_MATCH, ignoring lookahead.
     */
    if (s->high_water < s->window_size) {
        ulg curr = s->strstart + (ulg)(s->lookahead);
        ulg init;

        if (s->high_water < curr) {
            /* Previous high water mark below current data -- zero WIN_INIT
             * bytes or up to end of window, whichever is less.
             */
            init = s->window_size - curr;
            if (init > WIN_INIT)
                init = WIN_INIT;
            zmemzero(s->window + curr, (unsigned)init);
            s->high_water = curr + init;
        }
        else if (s->high_water < (ulg)curr + WIN_INIT) {
            /* High water mark at or above current data, but below current data
             * plus WIN_INIT -- zero out to current data plus WIN_INIT, or up
             * to end of window, whichever is less.
             */
            init = (ulg)curr + WIN_INIT - s->high_water;
            if (init > s->window_size - s->high_water)
                init = s->window_size - s->high_water;
            zmemzero(s->window + s->high_water, (unsigned)init);
            s->high_water += init;
        }
    }

    Assert((ulg)s->strstart <= s->window_size - MIN_LOOKAHEAD,
           "not enough room for search");
}

/* ===========================================================================
 * Flush the current block, with given end-of-file flag.
 * IN assertion: strstart is set to the end of the current match.
 */
<<<<<<< HEAD
static void
FLUSH_BLOCK_ONLY(deflate_state *s, int eof) {
   _tr_flush_block(s, (s->block_start >= 0L ?
                   (charf *)&s->window[(unsigned)s->block_start] :
                   (charf *)Z_NULL),
		(ulg)((long)s->strstart - s->block_start),
		(eof));
   s->block_start = s->strstart;
   flush_pending(s->strm);
=======
#define FLUSH_BLOCK_ONLY(s, last) { \
   _tr_flush_block(s, (s->block_start >= 0L ? \
                   (charf *)&s->window[(unsigned)s->block_start] : \
                   (charf *)Z_NULL), \
                (ulg)((long)s->strstart - s->block_start), \
                (last)); \
   s->block_start = s->strstart; \
   flush_pending(s->strm); \
   Tracev((stderr,"[FLUSH]")); \
>>>>>>> 59ee14f7
}

/* Same but force premature exit if necessary. */
#define FLUSH_BLOCK(s, last) { \
   FLUSH_BLOCK_ONLY(s, last); \
   if (s->strm->avail_out == 0) return (last) ? finish_started : need_more; \
}

/* ===========================================================================
 * Copy without compression as much as possible from the input stream, return
 * the current block state.
 * This function does not insert new strings in the dictionary since
 * uncompressible data is probably not useful. This function is used
 * only for the level=0 compression option.
 * NOTE: this function should be optimized to avoid extra copying from
 * window to pending_buf.
 */
local block_state deflate_stored(s, flush)
    deflate_state *s;
    int flush;
{
    /* Stored blocks are limited to 0xffff bytes, pending_buf is limited
     * to pending_buf_size, and each stored block has a 5 byte header:
     */
    ulg max_block_size = 0xffff;
    ulg max_start;

    if (max_block_size > s->pending_buf_size - 5) {
        max_block_size = s->pending_buf_size - 5;
    }

    /* Copy as much as possible from input to output: */
    for (;;) {
        /* Fill the window as much as possible: */
        if (s->lookahead <= 1) {

            Assert(s->strstart < s->w_size+MAX_DIST(s) ||
                   s->block_start >= (long)s->w_size, "slide too late");

            fill_window(s);
            if (s->lookahead == 0 && flush == Z_NO_FLUSH) return need_more;

            if (s->lookahead == 0) break; /* flush the current block */
        }
        Assert(s->block_start >= 0L, "block gone");

        s->strstart += s->lookahead;
        s->lookahead = 0;

        /* Emit a stored block if pending_buf will be full: */
        max_start = s->block_start + max_block_size;
        if (s->strstart == 0 || (ulg)s->strstart >= max_start) {
            /* strstart == 0 is possible when wraparound on 16-bit machine */
            s->lookahead = (uInt)(s->strstart - max_start);
            s->strstart = (uInt)max_start;
            FLUSH_BLOCK(s, 0);
        }
        /* Flush if we may have to slide, otherwise block_start may become
         * negative and the data will be gone:
         */
        if (s->strstart - (uInt)s->block_start >= MAX_DIST(s)) {
            FLUSH_BLOCK(s, 0);
        }
    }
    s->insert = 0;
    if (flush == Z_FINISH) {
        FLUSH_BLOCK(s, 1);
        return finish_done;
    }
    if ((long)s->strstart > s->block_start)
        FLUSH_BLOCK(s, 0);
    return block_done;
}

/* ===========================================================================
 * Compress as much as possible from the input stream, return the current
 * block state.
 * This function does not perform lazy evaluation of matches and inserts
 * new strings in the dictionary only for unmatched strings or for short
 * matches. It is used only for the fast compression options.
 */
local block_state deflate_fast(s, flush)
    deflate_state *s;
    int flush;
{
    IPos hash_head;       /* head of the hash chain */
    int bflush;           /* set if current block must be flushed */

    for (;;) {
        /* Make sure that we always have enough lookahead, except
         * at the end of the input file. We need MAX_MATCH bytes
         * for the next match, plus MIN_MATCH bytes to insert the
         * string following the next match.
         */
        if (s->lookahead < MIN_LOOKAHEAD) {
            fill_window(s);
            if (s->lookahead < MIN_LOOKAHEAD && flush == Z_NO_FLUSH) {
                return need_more;
            }
            if (s->lookahead == 0) break; /* flush the current block */
        }

        /* Insert the string window[strstart .. strstart+2] in the
         * dictionary, and set hash_head to the head of the hash chain:
         */
        hash_head = NIL;
        if (s->lookahead >= MIN_MATCH) {
            INSERT_STRING(s, s->strstart, hash_head);
        }

        /* Find the longest match, discarding those <= prev_length.
         * At this point we have always match_length < MIN_MATCH
         */
        if (hash_head != NIL && s->strstart - hash_head <= MAX_DIST(s)) {
            /* To simplify the code, we prevent matches with the string
             * of window index 0 (in particular we have to avoid a match
             * of the string with itself at the start of the input file).
             */
            s->match_length = longest_match (s, hash_head);
            /* longest_match() sets match_start */
        }
        if (s->match_length >= MIN_MATCH) {
            check_match(s, s->strstart, s->match_start, s->match_length);

            _tr_tally_dist(s, s->strstart - s->match_start,
                           s->match_length - MIN_MATCH, bflush);

            s->lookahead -= s->match_length;

            /* Insert new strings in the hash table only if the match length
             * is not too large. This saves time but degrades compression.
             */
#ifndef FASTEST
            if (s->match_length <= s->max_insert_length &&
                s->lookahead >= MIN_MATCH) {
                s->match_length--; /* string at strstart already in table */
                do {
                    s->strstart++;
                    INSERT_STRING(s, s->strstart, hash_head);
                    /* strstart never exceeds WSIZE-MAX_MATCH, so there are
                     * always MIN_MATCH bytes ahead.
                     */
                } while (--s->match_length != 0);
                s->strstart++;
            } else
#endif
            {
                s->strstart += s->match_length;
                s->match_length = 0;
                s->ins_h = s->window[s->strstart];
                UPDATE_HASH(s, s->ins_h, s->window[s->strstart+1]);
#if MIN_MATCH != 3
                Call UPDATE_HASH() MIN_MATCH-3 more times
#endif
                /* If lookahead < MIN_MATCH, ins_h is garbage, but it does not
                 * matter since it will be recomputed at next deflate call.
                 */
            }
        } else {
            /* No match, output a literal byte */
            Tracevv((stderr,"%c", s->window[s->strstart]));
            _tr_tally_lit (s, s->window[s->strstart], bflush);
            s->lookahead--;
            s->strstart++;
        }
        if (bflush) FLUSH_BLOCK(s, 0);
    }
    s->insert = s->strstart < MIN_MATCH-1 ? s->strstart : MIN_MATCH-1;
    if (flush == Z_FINISH) {
        FLUSH_BLOCK(s, 1);
        return finish_done;
    }
    if (s->last_lit)
        FLUSH_BLOCK(s, 0);
    return block_done;
}

#ifndef FASTEST
/* ===========================================================================
 * Same as above, but achieves better compression. We use a lazy
 * evaluation for matches: a match is finally adopted only if there is
 * no better match at the next window position.
 */
local block_state deflate_slow(s, flush)
    deflate_state *s;
    int flush;
{
    IPos hash_head;          /* head of hash chain */
    int bflush;              /* set if current block must be flushed */

    /* Process the input block. */
    for (;;) {
        /* Make sure that we always have enough lookahead, except
         * at the end of the input file. We need MAX_MATCH bytes
         * for the next match, plus MIN_MATCH bytes to insert the
         * string following the next match.
         */
        if (s->lookahead < MIN_LOOKAHEAD) {
            fill_window(s);
            if (s->lookahead < MIN_LOOKAHEAD && flush == Z_NO_FLUSH) {
                return need_more;
            }
            if (s->lookahead == 0) break; /* flush the current block */
        }

        /* Insert the string window[strstart .. strstart+2] in the
         * dictionary, and set hash_head to the head of the hash chain:
         */
        hash_head = NIL;
        if (s->lookahead >= MIN_MATCH) {
            INSERT_STRING(s, s->strstart, hash_head);
        }

        /* Find the longest match, discarding those <= prev_length.
         */
        s->prev_length = s->match_length, s->prev_match = s->match_start;
        s->match_length = MIN_MATCH-1;

        if (hash_head != NIL && s->prev_length < s->max_lazy_match &&
            s->strstart - hash_head <= MAX_DIST(s)) {
            /* To simplify the code, we prevent matches with the string
             * of window index 0 (in particular we have to avoid a match
             * of the string with itself at the start of the input file).
             */
            s->match_length = longest_match (s, hash_head);
            /* longest_match() sets match_start */

            if (s->match_length <= 5 && (s->strategy == Z_FILTERED
#if TOO_FAR <= 32767
                || (s->match_length == MIN_MATCH &&
                    s->strstart - s->match_start > TOO_FAR)
#endif
                )) {

                /* If prev_match is also MIN_MATCH, match_start is garbage
                 * but we will ignore the current match anyway.
                 */
                s->match_length = MIN_MATCH-1;
            }
        }
        /* If there was a match at the previous step and the current
         * match is not better, output the previous match:
         */
        if (s->prev_length >= MIN_MATCH && s->match_length <= s->prev_length) {
            uInt max_insert = s->strstart + s->lookahead - MIN_MATCH;
            /* Do not insert strings in hash table beyond this. */

            check_match(s, s->strstart-1, s->prev_match, s->prev_length);

            _tr_tally_dist(s, s->strstart -1 - s->prev_match,
                           s->prev_length - MIN_MATCH, bflush);

            /* Insert in hash table all strings up to the end of the match.
             * strstart-1 and strstart are already inserted. If there is not
             * enough lookahead, the last two strings are not inserted in
             * the hash table.
             */
            s->lookahead -= s->prev_length-1;
            s->prev_length -= 2;
            do {
                if (++s->strstart <= max_insert) {
                    INSERT_STRING(s, s->strstart, hash_head);
                }
            } while (--s->prev_length != 0);
            s->match_available = 0;
            s->match_length = MIN_MATCH-1;
            s->strstart++;

            if (bflush) FLUSH_BLOCK(s, 0);

        } else if (s->match_available) {
            /* If there was no match at the previous position, output a
             * single literal. If there was a match but the current match
             * is longer, truncate the previous match to a single literal.
             */
            Tracevv((stderr,"%c", s->window[s->strstart-1]));
            _tr_tally_lit(s, s->window[s->strstart-1], bflush);
            if (bflush) {
                FLUSH_BLOCK_ONLY(s, 0);
            }
            s->strstart++;
            s->lookahead--;
            if (s->strm->avail_out == 0) return need_more;
        } else {
            /* There is no previous match to compare with, wait for
             * the next step to decide.
             */
            s->match_available = 1;
            s->strstart++;
            s->lookahead--;
        }
    }
    Assert (flush != Z_NO_FLUSH, "no flush?");
    if (s->match_available) {
        Tracevv((stderr,"%c", s->window[s->strstart-1]));
        _tr_tally_lit(s, s->window[s->strstart-1], bflush);
        s->match_available = 0;
    }
    s->insert = s->strstart < MIN_MATCH-1 ? s->strstart : MIN_MATCH-1;
    if (flush == Z_FINISH) {
        FLUSH_BLOCK(s, 1);
        return finish_done;
    }
    if (s->last_lit)
        FLUSH_BLOCK(s, 0);
    return block_done;
}
#endif /* FASTEST */

<<<<<<< HEAD

///////////////////////////////////////////////////////////////////////


/* infblock.c -- interpret and process block types to last block
 * Copyright (C) 1995-1998 Mark Adler
 * For conditions of distribution and use, see copyright notice in zlib.h
 */

//rls#include "zutil.h"
//rls#include "infblock.h"
//rls#include "inftrees.h"
//rls#include "infcodes.h"
//rls#include "infutil.h"

//rls struct inflate_codes_state {int dummy;}; /* for buggy compilers */

/* simplify the use of the inflate_huft type with some defines */
#define exop word.what.Exop
#define INFBITS word.what.Bits

/* Table for deflate from PKZIP's appnote.txt. */
local const uInt border[] = { /* Order of the bit length code lengths */
        16, 17, 18, 0, 8, 7, 9, 6, 10, 5, 11, 4, 12, 3, 13, 2, 14, 1, 15};

/*
   Notes beyond the 1.93a appnote.txt:

   1. Distance pointers never point before the beginning of the output
      stream.
   2. Distance pointers can point back across blocks, up to 32k away.
   3. There is an implied maximum of 7 bits for the bit length table and
      15 bits for the actual data.
   4. If only one code exists, then it is encoded using one bit.  (Zero
      would be more efficient, but perhaps a little confusing.)  If two
      codes exist, they are coded using one bit each (0 and 1).
   5. There is no way of sending zero distance codes--a dummy must be
      sent if there are none.  (History: a pre 2.0 version of PKZIP would
      store blocks with no distance codes, but this was discovered to be
      too harsh a criterion.)  Valid only for 1.93a.  2.04c does allow
      zero distance codes, which is sent as one code of zero bits in
      length.
   6. There are up to 286 literal/length codes.  Code 256 represents the
      end-of-block.  Note however that the static length tree defines
      288 codes just to fill out the Huffman codes.  Codes 286 and 287
      cannot be used though, since there is no length base or extra bits
      defined for them.  Similarily, there are up to 30 distance codes.
      However, static trees define 32 codes (all 5 bits) to fill out the
      Huffman codes, but the last two had better not show up in the data.
   7. Unzip can check dynamic Huffman blocks for complete code sets.
      The exception is that a single code would not be complete (see #4).
   8. The five bits following the block type is really the number of
      literal codes sent minus 257.
   9. Length codes 8,16,16 are interpreted as 13 length codes of 8 bits
      (1+6+6).  Therefore, to output three times the length, you output
      three codes (1+1+1), whereas to output four times the same length,
      you only need two codes (1+3).  Hmm.
  10. In the tree reconstruction algorithm, Code = Code + Increment
      only if BitLength(i) is not zero.  (Pretty obvious.)
  11. Correction: 4 Bits: # of Bit Length codes - 4     (4 - 19)
  12. Note: length code 284 can represent 227-258, but length code 285
      really is 258.  The last length deserves its own, short code
      since it gets used a lot in very redundant files.  The length
      258 is special since 258 - 3 (the min match length) is 255.
  13. The literal/length and distance code bit lengths are read as a
      single stream of lengths.  It is possible (and advantageous) for
      a repeat code (16, 17, or 18) to go across the boundary between
      the two sets of lengths.
=======
/* ===========================================================================
 * For Z_RLE, simply look for runs of bytes, generate matches only of distance
 * one.  Do not maintain a hash table.  (It will be regenerated if this run of
 * deflate switches away from Z_RLE.)
>>>>>>> 59ee14f7
 */
local block_state deflate_rle(s, flush)
    deflate_state *s;
    int flush;
{
    int bflush;             /* set if current block must be flushed */
    uInt prev;              /* byte at distance one to match */
    Bytef *scan, *strend;   /* scan goes up to strend for length of run */

    for (;;) {
        /* Make sure that we always have enough lookahead, except
         * at the end of the input file. We need MAX_MATCH bytes
         * for the longest run, plus one for the unrolled loop.
         */
        if (s->lookahead <= MAX_MATCH) {
            fill_window(s);
            if (s->lookahead <= MAX_MATCH && flush == Z_NO_FLUSH) {
                return need_more;
            }
            if (s->lookahead == 0) break; /* flush the current block */
        }

<<<<<<< HEAD
/* void inflate_set_dictionary(s, d, n) */
/* inflate_blocks_statef *s; */
/* const Bytef *d; */
/* uInt  n; */
/* { */
/*   zmemcpy(s->window, d, n); */
/*   s->read = s->write = s->window + n; */
/* } */


/////////////////////////////////////////////////////////////////////////


/* infcodes.c -- process literals and length/distance pairs
 * Copyright (C) 1995-1998 Mark Adler
 * For conditions of distribution and use, see copyright notice in zlib.h
 */

//rls#include "zutil.h"
//rls#include "inftrees.h"
//rls#include "infblock.h"
//rls#include "infcodes.h"
//rls#include "infutil.h"

/* simplify the use of the inflate_huft type with some defines */
#define exop word.what.Exop
#define INFBITS word.what.Bits

typedef enum {        /* waiting for "i:"=input, "o:"=output, "x:"=nothing */
      START,    /* x: set up for LEN */
      LEN,      /* i: get length/literal/eob next */
      LENEXT,   /* i: getting length extra (have base) */
      DIST,     /* i: get distance next */
      DISTEXT,  /* i: getting distance extra */
      COPY,     /* o: copying bytes in window, waiting for space */
      LIT,      /* o: got literal, waiting for output space */
      WASH,     /* o: got eob, possibly still output waiting */
      END,      /* x: got eob and all data flushed */
      BADCODE}  /* x: got error */
inflate_codes_mode;

/* inflate codes private state */
struct inflate_codes_state {

  /* mode */
  inflate_codes_mode mode;      /* current inflate_codes mode */

  /* mode dependent information */
  uInt len;
  union {
    struct {
      inflate_huft *tree;       /* pointer into tree */
      uInt need;                /* bits needed */
    } code;             /* if LEN or DIST, where in tree */
    uInt lit;           /* if LIT, literal */
    struct {
      uInt get;                 /* bits to get for extra */
      uInt dist;                /* distance back to copy from */
    } copy;             /* if EXT or COPY, where and how much */
  } sub;                /* submode */

  /* mode independent information */
  Byte lbits;           /* ltree bits decoded per branch */
  Byte dbits;           /* dtree bits decoder per branch */
  inflate_huft *ltree;          /* literal/length/eob tree */
  inflate_huft *dtree;          /* distance tree */

};
=======
        /* See how many times the previous byte repeats */
        s->match_length = 0;
        if (s->lookahead >= MIN_MATCH && s->strstart > 0) {
            scan = s->window + s->strstart - 1;
            prev = *scan;
            if (prev == *++scan && prev == *++scan && prev == *++scan) {
                strend = s->window + s->strstart + MAX_MATCH;
                do {
                } while (prev == *++scan && prev == *++scan &&
                         prev == *++scan && prev == *++scan &&
                         prev == *++scan && prev == *++scan &&
                         prev == *++scan && prev == *++scan &&
                         scan < strend);
                s->match_length = MAX_MATCH - (int)(strend - scan);
                if (s->match_length > s->lookahead)
                    s->match_length = s->lookahead;
            }
            Assert(scan <= s->window+(uInt)(s->window_size-1), "wild scan");
        }
>>>>>>> 59ee14f7

        /* Emit match if have run of MIN_MATCH or longer, else emit literal */
        if (s->match_length >= MIN_MATCH) {
            check_match(s, s->strstart, s->strstart - 1, s->match_length);

            _tr_tally_dist(s, 1, s->match_length - MIN_MATCH, bflush);

            s->lookahead -= s->match_length;
            s->strstart += s->match_length;
            s->match_length = 0;
        } else {
            /* No match, output a literal byte */
            Tracevv((stderr,"%c", s->window[s->strstart]));
            _tr_tally_lit (s, s->window[s->strstart], bflush);
            s->lookahead--;
            s->strstart++;
        }
        if (bflush) FLUSH_BLOCK(s, 0);
    }
    s->insert = 0;
    if (flush == Z_FINISH) {
        FLUSH_BLOCK(s, 1);
        return finish_done;
    }
    if (s->last_lit)
        FLUSH_BLOCK(s, 0);
    return block_done;
}

/* ===========================================================================
 * For Z_HUFFMAN_ONLY, do not look for matches.  Do not maintain a hash table.
 * (It will be regenerated if this run of deflate switches away from Huffman.)
 */
local block_state deflate_huff(s, flush)
    deflate_state *s;
    int flush;
{
    int bflush;             /* set if current block must be flushed */

    for (;;) {
        /* Make sure that we have a literal to write. */
        if (s->lookahead == 0) {
            fill_window(s);
            if (s->lookahead == 0) {
                if (flush == Z_NO_FLUSH)
                    return need_more;
                break;      /* flush the current block */
            }
        }

        /* Output a literal byte */
        s->match_length = 0;
        Tracevv((stderr,"%c", s->window[s->strstart]));
        _tr_tally_lit (s, s->window[s->strstart], bflush);
        s->lookahead--;
        s->strstart++;
        if (bflush) FLUSH_BLOCK(s, 0);
    }
    s->insert = 0;
    if (flush == Z_FINISH) {
        FLUSH_BLOCK(s, 1);
        return finish_done;
    }
    if (s->last_lit)
        FLUSH_BLOCK(s, 0);
    return block_done;
}
/* zutil.c -- target dependent utility functions for the compression library
<<<<<<< HEAD
 * Copyright (C) 1995-1998 Jean-loup Gailly.
=======
 * Copyright (C) 1995-2005, 2010, 2011, 2012 Jean-loup Gailly.
>>>>>>> 59ee14f7
 * For conditions of distribution and use, see copyright notice in zlib.h
 */

/* @(#) $Id$ */

// #include "zutil.h" /* In sys-zlib.h (see make-zlib.r) */
#ifndef Z_SOLO
// #  include "gzguts.h" /* In sys-zlib.h (see make-zlib.r) */
#endif

#ifndef NO_DUMMY_DECL
struct internal_state      {int dummy;}; /* for buggy compilers */
#endif

z_const char * const z_errmsg[10] = {
"need dictionary",     /* Z_NEED_DICT       2  */
"stream end",          /* Z_STREAM_END      1  */
"",                    /* Z_OK              0  */
"file error",          /* Z_ERRNO         (-1) */
"stream error",        /* Z_STREAM_ERROR  (-2) */
"data error",          /* Z_DATA_ERROR    (-3) */
"insufficient memory", /* Z_MEM_ERROR     (-4) */
"buffer error",        /* Z_BUF_ERROR     (-5) */
"incompatible version",/* Z_VERSION_ERROR (-6) */
""};


const char * ZEXPORT zlibVersion()
{
    return ZLIB_VERSION;
}

uLong ZEXPORT zlibCompileFlags()
{
    uLong flags;

    flags = 0;
    switch ((int)(sizeof(uInt))) {
    case 2:     break;
    case 4:     flags += 1;     break;
    case 8:     flags += 2;     break;
    default:    flags += 3;
    }
    switch ((int)(sizeof(uLong))) {
    case 2:     break;
    case 4:     flags += 1 << 2;        break;
    case 8:     flags += 2 << 2;        break;
    default:    flags += 3 << 2;
    }
    switch ((int)(sizeof(voidpf))) {
    case 2:     break;
    case 4:     flags += 1 << 4;        break;
    case 8:     flags += 2 << 4;        break;
    default:    flags += 3 << 4;
    }
    switch ((int)(sizeof(z_off_t))) {
    case 2:     break;
    case 4:     flags += 1 << 6;        break;
    case 8:     flags += 2 << 6;        break;
    default:    flags += 3 << 6;
    }
#ifdef DEBUG
    flags += 1 << 8;
#endif
#if defined(ASMV) || defined(ASMINF)
    flags += 1 << 9;
#endif
#ifdef ZLIB_WINAPI
    flags += 1 << 10;
#endif
#ifdef BUILDFIXED
    flags += 1 << 12;
#endif
#ifdef DYNAMIC_CRC_TABLE
    flags += 1 << 13;
#endif
#ifdef NO_GZCOMPRESS
    flags += 1L << 16;
#endif
#ifdef NO_GZIP
    flags += 1L << 17;
#endif
#ifdef PKZIP_BUG_WORKAROUND
    flags += 1L << 20;
#endif
#ifdef FASTEST
    flags += 1L << 21;
#endif
#if defined(STDC) || defined(Z_HAVE_STDARG_H)
#  ifdef NO_vsnprintf
    flags += 1L << 25;
#    ifdef HAS_vsprintf_void
    flags += 1L << 26;
#    endif
#  else
#    ifdef HAS_vsnprintf_void
    flags += 1L << 26;
#    endif
#  endif
#else
    flags += 1L << 24;
#  ifdef NO_snprintf
    flags += 1L << 25;
#    ifdef HAS_sprintf_void
    flags += 1L << 26;
#    endif
#  else
#    ifdef HAS_snprintf_void
    flags += 1L << 26;
#    endif
#  endif
#endif
    return flags;
}

#ifdef DEBUG

#  ifndef verbose
#    define verbose 0
#  endif
int ZLIB_INTERNAL z_verbose = verbose;

void ZLIB_INTERNAL z_error (m)
    char *m;
{
    fprintf(stderr, "%s\n", m);
    exit(1);
}
#endif

/* exported to allow conversion of error code to string for compress() and
 * uncompress()
 */
const char * ZEXPORT zError(err)
    int err;
{
    return ERR_MSG(err);
}

#if defined(_WIN32_WCE)
    /* The Microsoft C Run-Time Library for Windows CE doesn't have
     * errno.  We define it as a global variable to simplify porting.
     * Its value is always 0 and should not be used.
     */
    int errno = 0;
#endif

#ifndef HAVE_MEMCPY

void ZLIB_INTERNAL zmemcpy(dest, source, len)
    Bytef* dest;
    const Bytef* source;
    uInt  len;
{
    if (len == 0) return;
    do {
        *dest++ = *source++; /* ??? to be unrolled */
    } while (--len != 0);
}

int ZLIB_INTERNAL zmemcmp(s1, s2, len)
    const Bytef* s1;
    const Bytef* s2;
    uInt  len;
{
    uInt j;

    for (j = 0; j < len; j++) {
        if (s1[j] != s2[j]) return 2*(s1[j] > s2[j])-1;
    }
    return 0;
}

void ZLIB_INTERNAL zmemzero(dest, len)
    Bytef* dest;
    uInt  len;
{
    if (len == 0) return;
    do {
        *dest++ = 0;  /* ??? to be unrolled */
    } while (--len != 0);
}
#endif

#ifndef Z_SOLO

#ifdef SYS16BIT

#ifdef __TURBOC__
/* Turbo C in 16-bit mode */

#  define MY_ZCALLOC

/* Turbo C malloc() does not allow dynamic allocation of 64K bytes
 * and farmalloc(64K) returns a pointer with an offset of 8, so we
 * must fix the pointer. Warning: the pointer must be put back to its
 * original form in order to free it, use zcfree().
 */

#define MAX_PTR 10
/* 10*64K = 640K */

local int next_ptr = 0;

typedef struct ptr_table_s {
    voidpf org_ptr;
    voidpf new_ptr;
} ptr_table;

local ptr_table table[MAX_PTR];
/* This table is used to remember the original form of pointers
 * to large buffers (64K). Such pointers are normalized with a zero offset.
 * Since MSDOS is not a preemptive multitasking OS, this table is not
 * protected from concurrent access. This hack doesn't work anyway on
 * a protected system like OS/2. Use Microsoft C instead.
 */

voidpf ZLIB_INTERNAL zcalloc (voidpf opaque, unsigned items, unsigned size)
{
    voidpf buf = opaque; /* just to make some compilers happy */
    ulg bsize = (ulg)items*size;

    /* If we allocate less than 65520 bytes, we assume that farmalloc
     * will return a usable pointer which doesn't have to be normalized.
     */
    if (bsize < 65520L) {
        buf = farmalloc(bsize);
        if (*(ush*)&buf != 0) return buf;
    } else {
        buf = farmalloc(bsize + 16L);
    }
    if (buf == NULL || next_ptr >= MAX_PTR) return NULL;
    table[next_ptr].org_ptr = buf;

    /* Normalize the pointer to seg:0 */
    *((ush*)&buf+1) += ((ush)((uch*)buf-0) + 15) >> 4;
    *(ush*)&buf = 0;
    table[next_ptr++].new_ptr = buf;
    return buf;
}

void ZLIB_INTERNAL zcfree (voidpf opaque, voidpf ptr)
{
    int n;
    if (*(ush*)&ptr != 0) { /* object < 64K */
        farfree(ptr);
        return;
    }
    /* Find the original pointer */
    for (n = 0; n < next_ptr; n++) {
        if (ptr != table[n].new_ptr) continue;

        farfree(table[n].org_ptr);
        while (++n < next_ptr) {
            table[n-1] = table[n];
        }
        next_ptr--;
        return;
    }
    ptr = opaque; /* just to make some compilers happy */
    Assert(0, "zcfree: ptr not found");
}

#endif /* __TURBOC__ */


#ifdef M_I86
/* Microsoft C in 16-bit mode */

#  define MY_ZCALLOC

#if (!defined(_MSC_VER) || (_MSC_VER <= 600))
#  define _halloc  halloc
#  define _hfree   hfree
#endif

voidpf ZLIB_INTERNAL zcalloc (voidpf opaque, uInt items, uInt size)
{
    if (opaque) opaque = 0; /* to make compiler happy */
    return _halloc((long)items, size);
}

void ZLIB_INTERNAL zcfree (voidpf opaque, voidpf ptr)
{
    if (opaque) opaque = 0; /* to make compiler happy */
    _hfree(ptr);
}

#endif /* M_I86 */

#endif /* SYS16BIT */


#ifndef MY_ZCALLOC /* Any system without a special alloc function */

#ifndef STDC
extern voidp  malloc OF((uInt size));
extern voidp  calloc OF((uInt items, uInt size));
extern void   free   OF((voidpf ptr));
#endif

voidpf ZLIB_INTERNAL zcalloc (opaque, items, size)
    voidpf opaque;
    unsigned items;
    unsigned size;
{
    if (opaque) items += size - size; /* make compiler happy */
    return sizeof(uInt) > 2 ? (voidpf)malloc(items * size) :
                              (voidpf)calloc(items, size);
}

void ZLIB_INTERNAL zcfree (opaque, ptr)
    voidpf opaque;
    voidpf ptr;
{
    free(ptr);
    if (opaque) return; /* make compiler happy */
}

#endif /* MY_ZCALLOC */

#endif /* !Z_SOLO */
/* compress.c -- compress a memory buffer
<<<<<<< HEAD
 * Copyright (C) 1995-1998 Jean-loup Gailly.
=======
 * Copyright (C) 1995-2005 Jean-loup Gailly.
>>>>>>> 59ee14f7
 * For conditions of distribution and use, see copyright notice in zlib.h
 */

/* @(#) $Id$ */

#define ZLIB_INTERNAL
// #include "zlib.h" /* In sys-zlib.h (see make-zlib.r) */

/* ===========================================================================
     Compresses the source buffer into the destination buffer. The level
   parameter has the same meaning as in deflateInit.  sourceLen is the byte
   length of the source buffer. Upon entry, destLen is the total size of the
   destination buffer, which must be at least 0.1% larger than sourceLen plus
   12 bytes. Upon exit, destLen is the actual size of the compressed buffer.

     compress2 returns Z_OK if success, Z_MEM_ERROR if there was not enough
   memory, Z_BUF_ERROR if there was not enough room in the output buffer,
   Z_STREAM_ERROR if the level parameter is invalid.
*/
int ZEXPORT compress2 (dest, destLen, source, sourceLen, level)
    Bytef *dest;
    uLongf *destLen;
    const Bytef *source;
    uLong sourceLen;
    int level;
{
    z_stream stream;
    int err;

    stream.next_in = (z_const Bytef *)source;
    stream.avail_in = (uInt)sourceLen;
#ifdef MAXSEG_64K
    /* Check for source > 64K on 16-bit machine: */
    if ((uLong)stream.avail_in != sourceLen) return Z_BUF_ERROR;
#endif
    stream.next_out = dest;
    stream.avail_out = (uInt)*destLen;
    if ((uLong)stream.avail_out != *destLen) return Z_BUF_ERROR;

    stream.zalloc = (alloc_func)0;
    stream.zfree = (free_func)0;
    stream.opaque = (voidpf)0;

    err = deflateInit(&stream, level);
    if (err != Z_OK) return err;

    err = deflate(&stream, Z_FINISH);
    if (err != Z_STREAM_END) {
        deflateEnd(&stream);
        return err == Z_OK ? Z_BUF_ERROR : err;
    }
    *destLen = stream.total_out;

    err = deflateEnd(&stream);
    return err;
}

/* ===========================================================================
 */
int ZEXPORT compress (dest, destLen, source, sourceLen)
    Bytef *dest;
    uLongf *destLen;
    const Bytef *source;
    uLong sourceLen;
{
    return compress2(dest, destLen, source, sourceLen, Z_DEFAULT_COMPRESSION);
}

/* ===========================================================================
     If the default memLevel or windowBits for deflateInit() is changed, then
   this function needs to be updated.
 */
uLong ZEXPORT compressBound (sourceLen)
    uLong sourceLen;
{
    return sourceLen + (sourceLen >> 12) + (sourceLen >> 14) +
           (sourceLen >> 25) + 13;
}
/* uncompr.c -- decompress a memory buffer
<<<<<<< HEAD
 * Copyright (C) 1995-1998 Jean-loup Gailly.
=======
 * Copyright (C) 1995-2003, 2010 Jean-loup Gailly.
>>>>>>> 59ee14f7
 * For conditions of distribution and use, see copyright notice in zlib.h
 */

/* @(#) $Id$ */

#define ZLIB_INTERNAL
// #include "zlib.h" /* In sys-zlib.h (see make-zlib.r) */

/* ===========================================================================
     Decompresses the source buffer into the destination buffer.  sourceLen is
   the byte length of the source buffer. Upon entry, destLen is the total
   size of the destination buffer, which must be large enough to hold the
   entire uncompressed data. (The size of the uncompressed data must have
   been saved previously by the compressor and transmitted to the decompressor
   by some mechanism outside the scope of this compression library.)
   Upon exit, destLen is the actual size of the compressed buffer.

     uncompress returns Z_OK if success, Z_MEM_ERROR if there was not
   enough memory, Z_BUF_ERROR if there was not enough room in the output
   buffer, or Z_DATA_ERROR if the input data was corrupted.
*/
int ZEXPORT uncompress (dest, destLen, source, sourceLen)
    Bytef *dest;
    uLongf *destLen;
    const Bytef *source;
    uLong sourceLen;
{
    z_stream stream;
    int err;

    stream.next_in = (z_const Bytef *)source;
    stream.avail_in = (uInt)sourceLen;
    /* Check for source > 64K on 16-bit machine: */
    if ((uLong)stream.avail_in != sourceLen) return Z_BUF_ERROR;

    stream.next_out = dest;
    stream.avail_out = (uInt)*destLen;
    if ((uLong)stream.avail_out != *destLen) return Z_BUF_ERROR;

    stream.zalloc = (alloc_func)0;
    stream.zfree = (free_func)0;

    err = inflateInit(&stream);
    if (err != Z_OK) return err;

    err = inflate(&stream, Z_FINISH);
    if (err != Z_STREAM_END) {
        inflateEnd(&stream);
        if (err == Z_NEED_DICT || (err == Z_BUF_ERROR && stream.avail_in == 0))
            return Z_DATA_ERROR;
        return err;
    }
    *destLen = stream.total_out;

    err = inflateEnd(&stream);
    return err;
}
<<<<<<< HEAD

//////////////////////////////////////////////////////////////////////////////


/* inflate_util.c -- data and routines common to blocks and codes
 * Copyright (C) 1995-1998 Mark Adler
 * For conditions of distribution and use, see copyright notice in zlib.h
 */

//rls#include "zutil.h"
//rls#include "infblock.h"
//rls#include "inftrees.h"
//rls#include "infcodes.h"
//rls#include "infutil.h"

//rls struct inflate_codes_state {int dummy;}; /* for buggy compilers */

/* And'ing with mask[n] masks the lower n bits */
uInt inflate_mask[17] = {
    0x0000,
    0x0001, 0x0003, 0x0007, 0x000f, 0x001f, 0x003f, 0x007f, 0x00ff,
    0x01ff, 0x03ff, 0x07ff, 0x0fff, 0x1fff, 0x3fff, 0x7fff, 0xffff
};


/* copy as much as possible from the sliding window to the output area */
int inflate_flush(s, z, r)
inflate_blocks_statef *s;
z_streamp z;
int r;
{
  uInt n;
  Bytef *p;
  Bytef *q;

  /* local copies of source and destination pointers */
  p = z->next_out;
  q = s->read;

  /* compute number of bytes to copy as far as end of window */
  n = (uInt)((q <= s->write ? s->write : s->end) - q);
  if (n > z->avail_out) n = z->avail_out;
  if (n && r == Z_BUF_ERROR) r = Z_OK;

  /* update counters */
  z->avail_out -= n;
  z->total_out += n;

  /* update check information */
  if (s->checkfn != Z_NULL)
    z->adler = s->check = (*s->checkfn)(s->check, q, n);

  /* copy as far as end of window */
  zmemcpy(p, q, n);
  p += n;
  q += n;

  /* see if more to copy at beginning of window */
  if (q == s->end)
  {
    /* wrap pointers */
    q = s->window;
    if (s->write == s->end)
      s->write = s->window;

    /* compute bytes to copy */
    n = (uInt)(s->write - q);
    if (n > z->avail_out) n = z->avail_out;
    if (n && r == Z_BUF_ERROR) r = Z_OK;

    /* update counters */
    z->avail_out -= n;
    z->total_out += n;

    /* update check information */
    if (s->checkfn != Z_NULL)
      z->adler = s->check = (*s->checkfn)(s->check, q, n);

    /* copy */
    zmemcpy(p, q, n);
    p += n;
    q += n;
  }

  /* update pointers */
  z->next_out = p;
  s->read = q;

  /* done */
  return r;
}



////////////////////////////////////////////////////////////////////////////


/* trees.c -- output deflated data using Huffman coding
 * Copyright (C) 1995-1998 Jean-loup Gailly
=======
/* trees.c -- output deflated data using Huffman coding
 * Copyright (C) 1995-2012 Jean-loup Gailly
 * detect_data_type() function provided freely by Cosmin Truta, 2006
>>>>>>> 59ee14f7
 * For conditions of distribution and use, see copyright notice in zlib.h
 */

/*
 *  ALGORITHM
 *
 *      The "deflation" process uses several Huffman trees. The more
 *      common source values are represented by shorter bit sequences.
 *
 *      Each code tree is stored in a compressed form which is itself
 * a Huffman encoding of the lengths of all the code strings (in
 * ascending order by source values).  The actual code strings are
 * reconstructed from the lengths in the inflate process, as described
 * in the deflate specification.
 *
 *  REFERENCES
 *
 *      Deutsch, L.P.,"'Deflate' Compressed Data Format Specification".
 *      Available in ftp.uu.net:/pub/archiving/zip/doc/deflate-1.1.doc
 *
 *      Storer, James A.
 *          Data Compression:  Methods and Theory, pp. 49-50.
 *          Computer Science Press, 1988.  ISBN 0-7167-8156-5.
 *
 *      Sedgewick, R.
 *          Algorithms, p290.
 *          Addison-Wesley, 1983. ISBN 0-201-06672-6.
 */

/* @(#) $Id$ */

/* #define GEN_TREES_H */

// #include "deflate.h" /* In sys-zlib.h (see make-zlib.r) */

#ifdef DEBUG
#  include <ctype.h>
#endif

/* ===========================================================================
 * Constants
 */

#define MAX_BL_BITS 7
/* Bit length codes must not exceed MAX_BL_BITS bits */

#define END_BLOCK 256
/* end of block literal code */

#define REP_3_6      16
/* repeat previous bit length 3-6 times (2 bits of repeat count) */

#define REPZ_3_10    17
/* repeat a zero length 3-10 times  (3 bits of repeat count) */

#define REPZ_11_138  18
/* repeat a zero length 11-138 times  (7 bits of repeat count) */

local const int extra_lbits[LENGTH_CODES] /* extra bits for each length code */
   = {0,0,0,0,0,0,0,0,1,1,1,1,2,2,2,2,3,3,3,3,4,4,4,4,5,5,5,5,0};

local const int extra_dbits[D_CODES] /* extra bits for each distance code */
   = {0,0,0,0,1,1,2,2,3,3,4,4,5,5,6,6,7,7,8,8,9,9,10,10,11,11,12,12,13,13};

local const int extra_blbits[BL_CODES]/* extra bits for each bit length code */
   = {0,0,0,0,0,0,0,0,0,0,0,0,0,0,0,0,2,3,7};

local const uch bl_order[BL_CODES]
   = {16,17,18,0,8,7,9,6,10,5,11,4,12,3,13,2,14,1,15};
/* The lengths of the bit length codes are sent in order of decreasing
 * probability, to avoid transmitting the lengths for unused bit length codes.
 */

/* ===========================================================================
 * Local data. These are initialized only once.
 */

#define DIST_CODE_LEN  512 /* see definition of array dist_code below */

#if defined(GEN_TREES_H) || !defined(STDC)
/* non ANSI compilers may not accept trees.h */

local ct_data static_ltree[L_CODES+2];
/* The static literal tree. Since the bit lengths are imposed, there is no
 * need for the L_CODES extra codes used during heap construction. However
 * The codes 286 and 287 are needed to build a canonical tree (see _tr_init
 * below).
 */

local ct_data static_dtree[D_CODES];
/* The static distance tree. (Actually a trivial tree since all codes use
 * 5 bits.)
 */

uch _dist_code[DIST_CODE_LEN];
/* Distance codes. The first 256 values correspond to the distances
 * 3 .. 258, the last 256 values correspond to the top 8 bits of
 * the 15 bit distances.
 */

uch _length_code[MAX_MATCH-MIN_MATCH+1];
/* length code for each normalized match length (0 == MIN_MATCH) */

local int base_length[LENGTH_CODES];
/* First normalized length for each code (0 = MIN_MATCH) */

local int base_dist[D_CODES];
/* First normalized distance for each code (0 = distance of 1) */

#else
/* header created automatically with -DGEN_TREES_H */

local const ct_data static_ltree[L_CODES+2] = {
{{ 12},{  8}}, {{140},{  8}}, {{ 76},{  8}}, {{204},{  8}}, {{ 44},{  8}},
{{172},{  8}}, {{108},{  8}}, {{236},{  8}}, {{ 28},{  8}}, {{156},{  8}},
{{ 92},{  8}}, {{220},{  8}}, {{ 60},{  8}}, {{188},{  8}}, {{124},{  8}},
{{252},{  8}}, {{  2},{  8}}, {{130},{  8}}, {{ 66},{  8}}, {{194},{  8}},
{{ 34},{  8}}, {{162},{  8}}, {{ 98},{  8}}, {{226},{  8}}, {{ 18},{  8}},
{{146},{  8}}, {{ 82},{  8}}, {{210},{  8}}, {{ 50},{  8}}, {{178},{  8}},
{{114},{  8}}, {{242},{  8}}, {{ 10},{  8}}, {{138},{  8}}, {{ 74},{  8}},
{{202},{  8}}, {{ 42},{  8}}, {{170},{  8}}, {{106},{  8}}, {{234},{  8}},
{{ 26},{  8}}, {{154},{  8}}, {{ 90},{  8}}, {{218},{  8}}, {{ 58},{  8}},
{{186},{  8}}, {{122},{  8}}, {{250},{  8}}, {{  6},{  8}}, {{134},{  8}},
{{ 70},{  8}}, {{198},{  8}}, {{ 38},{  8}}, {{166},{  8}}, {{102},{  8}},
{{230},{  8}}, {{ 22},{  8}}, {{150},{  8}}, {{ 86},{  8}}, {{214},{  8}},
{{ 54},{  8}}, {{182},{  8}}, {{118},{  8}}, {{246},{  8}}, {{ 14},{  8}},
{{142},{  8}}, {{ 78},{  8}}, {{206},{  8}}, {{ 46},{  8}}, {{174},{  8}},
{{110},{  8}}, {{238},{  8}}, {{ 30},{  8}}, {{158},{  8}}, {{ 94},{  8}},
{{222},{  8}}, {{ 62},{  8}}, {{190},{  8}}, {{126},{  8}}, {{254},{  8}},
{{  1},{  8}}, {{129},{  8}}, {{ 65},{  8}}, {{193},{  8}}, {{ 33},{  8}},
{{161},{  8}}, {{ 97},{  8}}, {{225},{  8}}, {{ 17},{  8}}, {{145},{  8}},
{{ 81},{  8}}, {{209},{  8}}, {{ 49},{  8}}, {{177},{  8}}, {{113},{  8}},
{{241},{  8}}, {{  9},{  8}}, {{137},{  8}}, {{ 73},{  8}}, {{201},{  8}},
{{ 41},{  8}}, {{169},{  8}}, {{105},{  8}}, {{233},{  8}}, {{ 25},{  8}},
{{153},{  8}}, {{ 89},{  8}}, {{217},{  8}}, {{ 57},{  8}}, {{185},{  8}},
{{121},{  8}}, {{249},{  8}}, {{  5},{  8}}, {{133},{  8}}, {{ 69},{  8}},
{{197},{  8}}, {{ 37},{  8}}, {{165},{  8}}, {{101},{  8}}, {{229},{  8}},
{{ 21},{  8}}, {{149},{  8}}, {{ 85},{  8}}, {{213},{  8}}, {{ 53},{  8}},
{{181},{  8}}, {{117},{  8}}, {{245},{  8}}, {{ 13},{  8}}, {{141},{  8}},
{{ 77},{  8}}, {{205},{  8}}, {{ 45},{  8}}, {{173},{  8}}, {{109},{  8}},
{{237},{  8}}, {{ 29},{  8}}, {{157},{  8}}, {{ 93},{  8}}, {{221},{  8}},
{{ 61},{  8}}, {{189},{  8}}, {{125},{  8}}, {{253},{  8}}, {{ 19},{  9}},
{{275},{  9}}, {{147},{  9}}, {{403},{  9}}, {{ 83},{  9}}, {{339},{  9}},
{{211},{  9}}, {{467},{  9}}, {{ 51},{  9}}, {{307},{  9}}, {{179},{  9}},
{{435},{  9}}, {{115},{  9}}, {{371},{  9}}, {{243},{  9}}, {{499},{  9}},
{{ 11},{  9}}, {{267},{  9}}, {{139},{  9}}, {{395},{  9}}, {{ 75},{  9}},
{{331},{  9}}, {{203},{  9}}, {{459},{  9}}, {{ 43},{  9}}, {{299},{  9}},
{{171},{  9}}, {{427},{  9}}, {{107},{  9}}, {{363},{  9}}, {{235},{  9}},
{{491},{  9}}, {{ 27},{  9}}, {{283},{  9}}, {{155},{  9}}, {{411},{  9}},
{{ 91},{  9}}, {{347},{  9}}, {{219},{  9}}, {{475},{  9}}, {{ 59},{  9}},
{{315},{  9}}, {{187},{  9}}, {{443},{  9}}, {{123},{  9}}, {{379},{  9}},
{{251},{  9}}, {{507},{  9}}, {{  7},{  9}}, {{263},{  9}}, {{135},{  9}},
{{391},{  9}}, {{ 71},{  9}}, {{327},{  9}}, {{199},{  9}}, {{455},{  9}},
{{ 39},{  9}}, {{295},{  9}}, {{167},{  9}}, {{423},{  9}}, {{103},{  9}},
{{359},{  9}}, {{231},{  9}}, {{487},{  9}}, {{ 23},{  9}}, {{279},{  9}},
{{151},{  9}}, {{407},{  9}}, {{ 87},{  9}}, {{343},{  9}}, {{215},{  9}},
{{471},{  9}}, {{ 55},{  9}}, {{311},{  9}}, {{183},{  9}}, {{439},{  9}},
{{119},{  9}}, {{375},{  9}}, {{247},{  9}}, {{503},{  9}}, {{ 15},{  9}},
{{271},{  9}}, {{143},{  9}}, {{399},{  9}}, {{ 79},{  9}}, {{335},{  9}},
{{207},{  9}}, {{463},{  9}}, {{ 47},{  9}}, {{303},{  9}}, {{175},{  9}},
{{431},{  9}}, {{111},{  9}}, {{367},{  9}}, {{239},{  9}}, {{495},{  9}},
{{ 31},{  9}}, {{287},{  9}}, {{159},{  9}}, {{415},{  9}}, {{ 95},{  9}},
{{351},{  9}}, {{223},{  9}}, {{479},{  9}}, {{ 63},{  9}}, {{319},{  9}},
{{191},{  9}}, {{447},{  9}}, {{127},{  9}}, {{383},{  9}}, {{255},{  9}},
{{511},{  9}}, {{  0},{  7}}, {{ 64},{  7}}, {{ 32},{  7}}, {{ 96},{  7}},
{{ 16},{  7}}, {{ 80},{  7}}, {{ 48},{  7}}, {{112},{  7}}, {{  8},{  7}},
{{ 72},{  7}}, {{ 40},{  7}}, {{104},{  7}}, {{ 24},{  7}}, {{ 88},{  7}},
{{ 56},{  7}}, {{120},{  7}}, {{  4},{  7}}, {{ 68},{  7}}, {{ 36},{  7}},
{{100},{  7}}, {{ 20},{  7}}, {{ 84},{  7}}, {{ 52},{  7}}, {{116},{  7}},
{{  3},{  8}}, {{131},{  8}}, {{ 67},{  8}}, {{195},{  8}}, {{ 35},{  8}},
{{163},{  8}}, {{ 99},{  8}}, {{227},{  8}}
};

local const ct_data static_dtree[D_CODES] = {
{{ 0},{ 5}}, {{16},{ 5}}, {{ 8},{ 5}}, {{24},{ 5}}, {{ 4},{ 5}},
{{20},{ 5}}, {{12},{ 5}}, {{28},{ 5}}, {{ 2},{ 5}}, {{18},{ 5}},
{{10},{ 5}}, {{26},{ 5}}, {{ 6},{ 5}}, {{22},{ 5}}, {{14},{ 5}},
{{30},{ 5}}, {{ 1},{ 5}}, {{17},{ 5}}, {{ 9},{ 5}}, {{25},{ 5}},
{{ 5},{ 5}}, {{21},{ 5}}, {{13},{ 5}}, {{29},{ 5}}, {{ 3},{ 5}},
{{19},{ 5}}, {{11},{ 5}}, {{27},{ 5}}, {{ 7},{ 5}}, {{23},{ 5}}
};

const uch ZLIB_INTERNAL _dist_code[DIST_CODE_LEN] = {
 0,  1,  2,  3,  4,  4,  5,  5,  6,  6,  6,  6,  7,  7,  7,  7,  8,  8,  8,  8,
 8,  8,  8,  8,  9,  9,  9,  9,  9,  9,  9,  9, 10, 10, 10, 10, 10, 10, 10, 10,
10, 10, 10, 10, 10, 10, 10, 10, 11, 11, 11, 11, 11, 11, 11, 11, 11, 11, 11, 11,
11, 11, 11, 11, 12, 12, 12, 12, 12, 12, 12, 12, 12, 12, 12, 12, 12, 12, 12, 12,
12, 12, 12, 12, 12, 12, 12, 12, 12, 12, 12, 12, 12, 12, 12, 12, 13, 13, 13, 13,
13, 13, 13, 13, 13, 13, 13, 13, 13, 13, 13, 13, 13, 13, 13, 13, 13, 13, 13, 13,
13, 13, 13, 13, 13, 13, 13, 13, 14, 14, 14, 14, 14, 14, 14, 14, 14, 14, 14, 14,
14, 14, 14, 14, 14, 14, 14, 14, 14, 14, 14, 14, 14, 14, 14, 14, 14, 14, 14, 14,
14, 14, 14, 14, 14, 14, 14, 14, 14, 14, 14, 14, 14, 14, 14, 14, 14, 14, 14, 14,
14, 14, 14, 14, 14, 14, 14, 14, 14, 14, 14, 14, 15, 15, 15, 15, 15, 15, 15, 15,
15, 15, 15, 15, 15, 15, 15, 15, 15, 15, 15, 15, 15, 15, 15, 15, 15, 15, 15, 15,
15, 15, 15, 15, 15, 15, 15, 15, 15, 15, 15, 15, 15, 15, 15, 15, 15, 15, 15, 15,
15, 15, 15, 15, 15, 15, 15, 15, 15, 15, 15, 15, 15, 15, 15, 15,  0,  0, 16, 17,
18, 18, 19, 19, 20, 20, 20, 20, 21, 21, 21, 21, 22, 22, 22, 22, 22, 22, 22, 22,
23, 23, 23, 23, 23, 23, 23, 23, 24, 24, 24, 24, 24, 24, 24, 24, 24, 24, 24, 24,
24, 24, 24, 24, 25, 25, 25, 25, 25, 25, 25, 25, 25, 25, 25, 25, 25, 25, 25, 25,
26, 26, 26, 26, 26, 26, 26, 26, 26, 26, 26, 26, 26, 26, 26, 26, 26, 26, 26, 26,
26, 26, 26, 26, 26, 26, 26, 26, 26, 26, 26, 26, 27, 27, 27, 27, 27, 27, 27, 27,
27, 27, 27, 27, 27, 27, 27, 27, 27, 27, 27, 27, 27, 27, 27, 27, 27, 27, 27, 27,
27, 27, 27, 27, 28, 28, 28, 28, 28, 28, 28, 28, 28, 28, 28, 28, 28, 28, 28, 28,
28, 28, 28, 28, 28, 28, 28, 28, 28, 28, 28, 28, 28, 28, 28, 28, 28, 28, 28, 28,
28, 28, 28, 28, 28, 28, 28, 28, 28, 28, 28, 28, 28, 28, 28, 28, 28, 28, 28, 28,
28, 28, 28, 28, 28, 28, 28, 28, 29, 29, 29, 29, 29, 29, 29, 29, 29, 29, 29, 29,
29, 29, 29, 29, 29, 29, 29, 29, 29, 29, 29, 29, 29, 29, 29, 29, 29, 29, 29, 29,
29, 29, 29, 29, 29, 29, 29, 29, 29, 29, 29, 29, 29, 29, 29, 29, 29, 29, 29, 29,
29, 29, 29, 29, 29, 29, 29, 29, 29, 29, 29, 29
};

const uch ZLIB_INTERNAL _length_code[MAX_MATCH-MIN_MATCH+1]= {
 0,  1,  2,  3,  4,  5,  6,  7,  8,  8,  9,  9, 10, 10, 11, 11, 12, 12, 12, 12,
13, 13, 13, 13, 14, 14, 14, 14, 15, 15, 15, 15, 16, 16, 16, 16, 16, 16, 16, 16,
17, 17, 17, 17, 17, 17, 17, 17, 18, 18, 18, 18, 18, 18, 18, 18, 19, 19, 19, 19,
19, 19, 19, 19, 20, 20, 20, 20, 20, 20, 20, 20, 20, 20, 20, 20, 20, 20, 20, 20,
21, 21, 21, 21, 21, 21, 21, 21, 21, 21, 21, 21, 21, 21, 21, 21, 22, 22, 22, 22,
22, 22, 22, 22, 22, 22, 22, 22, 22, 22, 22, 22, 23, 23, 23, 23, 23, 23, 23, 23,
23, 23, 23, 23, 23, 23, 23, 23, 24, 24, 24, 24, 24, 24, 24, 24, 24, 24, 24, 24,
24, 24, 24, 24, 24, 24, 24, 24, 24, 24, 24, 24, 24, 24, 24, 24, 24, 24, 24, 24,
25, 25, 25, 25, 25, 25, 25, 25, 25, 25, 25, 25, 25, 25, 25, 25, 25, 25, 25, 25,
25, 25, 25, 25, 25, 25, 25, 25, 25, 25, 25, 25, 26, 26, 26, 26, 26, 26, 26, 26,
26, 26, 26, 26, 26, 26, 26, 26, 26, 26, 26, 26, 26, 26, 26, 26, 26, 26, 26, 26,
26, 26, 26, 26, 27, 27, 27, 27, 27, 27, 27, 27, 27, 27, 27, 27, 27, 27, 27, 27,
27, 27, 27, 27, 27, 27, 27, 27, 27, 27, 27, 27, 27, 27, 27, 28
};

local const int base_length[LENGTH_CODES] = {
0, 1, 2, 3, 4, 5, 6, 7, 8, 10, 12, 14, 16, 20, 24, 28, 32, 40, 48, 56,
64, 80, 96, 112, 128, 160, 192, 224, 0
};

local const int base_dist[D_CODES] = {
    0,     1,     2,     3,     4,     6,     8,    12,    16,    24,
   32,    48,    64,    96,   128,   192,   256,   384,   512,   768,
 1024,  1536,  2048,  3072,  4096,  6144,  8192, 12288, 16384, 24576
};

#endif /* GEN_TREES_H */

struct static_tree_desc_s {
    const ct_data *static_tree;  /* static tree or NULL */
    const intf *extra_bits;      /* extra bits for each code or NULL */
    int     extra_base;          /* base index for extra_bits */
    int     elems;               /* max number of elements in the tree */
    int     max_length;          /* max bit length for the codes */
};

local static_tree_desc  static_l_desc =
{static_ltree, extra_lbits, LITERALS+1, L_CODES, MAX_BITS};

local static_tree_desc  static_d_desc =
{static_dtree, extra_dbits, 0,          D_CODES, MAX_BITS};

local static_tree_desc  static_bl_desc =
{(const ct_data *)0, extra_blbits, 0,   BL_CODES, MAX_BL_BITS};

/* ===========================================================================
 * Local (static) routines in this file.
 */

local void tr_static_init OF((void));
local void init_block     OF((deflate_state *s));
local void pqdownheap     OF((deflate_state *s, ct_data *tree, int k));
local void gen_bitlen     OF((deflate_state *s, tree_desc *desc));
local void gen_codes      OF((ct_data *tree, int max_code, ushf *bl_count));
local void build_tree     OF((deflate_state *s, tree_desc *desc));
local void scan_tree      OF((deflate_state *s, ct_data *tree, int max_code));
local void send_tree      OF((deflate_state *s, ct_data *tree, int max_code));
local int  build_bl_tree  OF((deflate_state *s));
local void send_all_trees OF((deflate_state *s, int lcodes, int dcodes,
                              int blcodes));
local void compress_block OF((deflate_state *s, const ct_data *ltree,
                              const ct_data *dtree));
local int  detect_data_type OF((deflate_state *s));
local unsigned bi_reverse OF((unsigned value, int length));
local void bi_windup      OF((deflate_state *s));
local void bi_flush       OF((deflate_state *s));
local void copy_block     OF((deflate_state *s, charf *buf, unsigned len,
                              int header));

#ifdef GEN_TREES_H
local void gen_trees_header OF((void));
#endif

#ifndef DEBUG
#  define send_code(s, c, tree) send_bits(s, tree[c].Code, tree[c].Len)
   /* Send a code of the given tree. c and tree must not have side effects */

#else /* DEBUG */
#  define send_code(s, c, tree) \
     { if (z_verbose>2) fprintf(stderr,"\ncd %3d ",(c)); \
       send_bits(s, tree[c].Code, tree[c].Len); }
#endif

/* ===========================================================================
 * Output a short LSB first on the stream.
 * IN assertion: there is enough room in pendingBuf.
 */
#define put_short(s, w) { \
    put_byte(s, (uch)((w) & 0xff)); \
    put_byte(s, (uch)((ush)(w) >> 8)); \
}

/* ===========================================================================
 * Send a value on a given number of bits.
 * IN assertion: length <= 16 and value fits in length bits.
 */
#ifdef DEBUG
local void send_bits      OF((deflate_state *s, int value, int length));

<<<<<<< HEAD
/* !!! #define */
static void send_bits(deflate_state *s, int value, int length)
{ int len = length;
  if (s->bi_valid > (int)Buf_size - len) {
    int val = value;
    s->bi_buf |= (val << s->bi_valid);
    put_short(s, s->bi_buf);
    s->bi_buf = (ush)val >> (Buf_size - s->bi_valid);
    s->bi_valid += len - Buf_size;
  } else {
    s->bi_buf |= (value) << s->bi_valid;
    s->bi_valid += len;
  }
=======
local void send_bits(s, value, length)
    deflate_state *s;
    int value;  /* value to send */
    int length; /* number of bits */
{
    Tracevv((stderr," l %2d v %4x ", length, value));
    Assert(length > 0 && length <= 15, "invalid length");
    s->bits_sent += (ulg)length;

    /* If not enough room in bi_buf, use (valid) bits from bi_buf and
     * (16 - bi_valid) bits from value, leaving (width - (16-bi_valid))
     * unused bits in value.
     */
    if (s->bi_valid > (int)Buf_size - length) {
        s->bi_buf |= (ush)value << s->bi_valid;
        put_short(s, s->bi_buf);
        s->bi_buf = (ush)value >> (Buf_size - s->bi_valid);
        s->bi_valid += length - Buf_size;
    } else {
        s->bi_buf |= (ush)value << s->bi_valid;
        s->bi_valid += length;
    }
>>>>>>> 59ee14f7
}
#else /* !DEBUG */

#define send_bits(s, value, length) \
{ int len = length;\
  if (s->bi_valid > (int)Buf_size - len) {\
    int val = value;\
    s->bi_buf |= (ush)val << s->bi_valid;\
    put_short(s, s->bi_buf);\
    s->bi_buf = (ush)val >> (Buf_size - s->bi_valid);\
    s->bi_valid += len - Buf_size;\
  } else {\
    s->bi_buf |= (ush)(value) << s->bi_valid;\
    s->bi_valid += len;\
  }\
}
#endif /* DEBUG */


/* the arguments must not have side effects */

/* ===========================================================================
 * Initialize the various 'constant' tables.
 */
local void tr_static_init()
{
#if defined(GEN_TREES_H) || !defined(STDC)
    static int static_init_done = 0;
    int n;        /* iterates over tree elements */
    int bits;     /* bit counter */
    int length;   /* length value */
    int code;     /* code value */
    int dist;     /* distance index */
    ush bl_count[MAX_BITS+1];
    /* number of codes at each bit length for an optimal tree */

    if (static_init_done) return;

    /* For some embedded targets, global variables are not initialized: */
#ifdef NO_INIT_GLOBAL_POINTERS
    static_l_desc.static_tree = static_ltree;
    static_l_desc.extra_bits = extra_lbits;
    static_d_desc.static_tree = static_dtree;
    static_d_desc.extra_bits = extra_dbits;
    static_bl_desc.extra_bits = extra_blbits;
#endif

    /* Initialize the mapping length (0..255) -> length code (0..28) */
    length = 0;
    for (code = 0; code < LENGTH_CODES-1; code++) {
        base_length[code] = length;
        for (n = 0; n < (1<<extra_lbits[code]); n++) {
            _length_code[length++] = (uch)code;
        }
    }
    Assert (length == 256, "tr_static_init: length != 256");
    /* Note that the length 255 (match length 258) can be represented
     * in two different ways: code 284 + 5 bits or code 285, so we
     * overwrite length_code[255] to use the best encoding:
     */
    _length_code[length-1] = (uch)code;

    /* Initialize the mapping dist (0..32K) -> dist code (0..29) */
    dist = 0;
    for (code = 0 ; code < 16; code++) {
        base_dist[code] = dist;
        for (n = 0; n < (1<<extra_dbits[code]); n++) {
            _dist_code[dist++] = (uch)code;
        }
    }
    Assert (dist == 256, "tr_static_init: dist != 256");
    dist >>= 7; /* from now on, all distances are divided by 128 */
    for ( ; code < D_CODES; code++) {
        base_dist[code] = dist << 7;
        for (n = 0; n < (1<<(extra_dbits[code]-7)); n++) {
            _dist_code[256 + dist++] = (uch)code;
        }
    }
    Assert (dist == 256, "tr_static_init: 256+dist != 512");

    /* Construct the codes of the static literal tree */
    for (bits = 0; bits <= MAX_BITS; bits++) bl_count[bits] = 0;
    n = 0;
    while (n <= 143) static_ltree[n++].Len = 8, bl_count[8]++;
    while (n <= 255) static_ltree[n++].Len = 9, bl_count[9]++;
    while (n <= 279) static_ltree[n++].Len = 7, bl_count[7]++;
    while (n <= 287) static_ltree[n++].Len = 8, bl_count[8]++;
    /* Codes 286 and 287 do not exist, but we must include them in the
     * tree construction to get a canonical Huffman tree (longest code
     * all ones)
     */
    gen_codes((ct_data *)static_ltree, L_CODES+1, bl_count);

    /* The static distance tree is trivial: */
    for (n = 0; n < D_CODES; n++) {
        static_dtree[n].Len = 5;
        static_dtree[n].Code = bi_reverse((unsigned)n, 5);
    }
    static_init_done = 1;

#  ifdef GEN_TREES_H
    gen_trees_header();
#  endif
#endif /* defined(GEN_TREES_H) || !defined(STDC) */
}

/* ===========================================================================
 * Genererate the file trees.h describing the static trees.
 */
#ifdef GEN_TREES_H
#  ifndef DEBUG
#    include <stdio.h>
#  endif

#  define SEPARATOR(i, last, width) \
      ((i) == (last)? "\n};\n\n" :    \
       ((i) % (width) == (width)-1 ? ",\n" : ", "))

void gen_trees_header()
{
    FILE *header = fopen("trees.h", "w");
    int i;

    Assert (header != NULL, "Can't open trees.h");
    fprintf(header,
            "/* header created automatically with -DGEN_TREES_H */\n\n");

    fprintf(header, "local const ct_data static_ltree[L_CODES+2] = {\n");
    for (i = 0; i < L_CODES+2; i++) {
        fprintf(header, "{{%3u},{%3u}}%s", static_ltree[i].Code,
                static_ltree[i].Len, SEPARATOR(i, L_CODES+1, 5));
    }

    fprintf(header, "local const ct_data static_dtree[D_CODES] = {\n");
    for (i = 0; i < D_CODES; i++) {
        fprintf(header, "{{%2u},{%2u}}%s", static_dtree[i].Code,
                static_dtree[i].Len, SEPARATOR(i, D_CODES-1, 5));
    }

    fprintf(header, "const uch ZLIB_INTERNAL _dist_code[DIST_CODE_LEN] = {\n");
    for (i = 0; i < DIST_CODE_LEN; i++) {
        fprintf(header, "%2u%s", _dist_code[i],
                SEPARATOR(i, DIST_CODE_LEN-1, 20));
    }

    fprintf(header,
        "const uch ZLIB_INTERNAL _length_code[MAX_MATCH-MIN_MATCH+1]= {\n");
    for (i = 0; i < MAX_MATCH-MIN_MATCH+1; i++) {
        fprintf(header, "%2u%s", _length_code[i],
                SEPARATOR(i, MAX_MATCH-MIN_MATCH, 20));
    }

    fprintf(header, "local const int base_length[LENGTH_CODES] = {\n");
    for (i = 0; i < LENGTH_CODES; i++) {
        fprintf(header, "%1u%s", base_length[i],
                SEPARATOR(i, LENGTH_CODES-1, 20));
    }

    fprintf(header, "local const int base_dist[D_CODES] = {\n");
    for (i = 0; i < D_CODES; i++) {
        fprintf(header, "%5u%s", base_dist[i],
                SEPARATOR(i, D_CODES-1, 10));
    }

    fclose(header);
}
#endif /* GEN_TREES_H */

/* ===========================================================================
 * Initialize the tree data structures for a new zlib stream.
 */
void ZLIB_INTERNAL _tr_init(s)
    deflate_state *s;
{
    tr_static_init();

    s->l_desc.dyn_tree = s->dyn_ltree;
    s->l_desc.stat_desc = &static_l_desc;

    s->d_desc.dyn_tree = s->dyn_dtree;
    s->d_desc.stat_desc = &static_d_desc;

    s->bl_desc.dyn_tree = s->bl_tree;
    s->bl_desc.stat_desc = &static_bl_desc;

    s->bi_buf = 0;
    s->bi_valid = 0;
#ifdef DEBUG
    s->compressed_len = 0L;
    s->bits_sent = 0L;
#endif

    /* Initialize the first block of the first file: */
    init_block(s);
}

/* ===========================================================================
 * Initialize a new block.
 */
local void init_block(s)
    deflate_state *s;
{
    int n; /* iterates over tree elements */

    /* Initialize the trees. */
    for (n = 0; n < L_CODES;  n++) s->dyn_ltree[n].Freq = 0;
    for (n = 0; n < D_CODES;  n++) s->dyn_dtree[n].Freq = 0;
    for (n = 0; n < BL_CODES; n++) s->bl_tree[n].Freq = 0;

    s->dyn_ltree[END_BLOCK].Freq = 1;
    s->opt_len = s->static_len = 0L;
    s->last_lit = s->matches = 0;
}

#define SMALLEST 1
/* Index within the heap array of least frequent node in the Huffman tree */


/* ===========================================================================
 * Remove the smallest element from the heap and recreate the heap with
 * one less element. Updates heap and heap_len.
 */
#define pqremove(s, tree, top) \
{\
    top = s->heap[SMALLEST]; \
    s->heap[SMALLEST] = s->heap[s->heap_len--]; \
    pqdownheap(s, tree, SMALLEST); \
}

/* ===========================================================================
 * Compares to subtrees, using the tree depth as tie breaker when
 * the subtrees have equal frequency. This minimizes the worst case length.
 */
#define smaller(tree, n, m, depth) \
   (tree[n].Freq < tree[m].Freq || \
   (tree[n].Freq == tree[m].Freq && depth[n] <= depth[m]))

/* ===========================================================================
 * Restore the heap property by moving down the tree starting at node k,
 * exchanging a node with the smallest of its two sons if necessary, stopping
 * when the heap property is re-established (each father smaller than its
 * two sons).
 */
local void pqdownheap(s, tree, k)
    deflate_state *s;
    ct_data *tree;  /* the tree to restore */
    int k;               /* node to move down */
{
    int v = s->heap[k];
    int j = k << 1;  /* left son of k */
    while (j <= s->heap_len) {
        /* Set j to the smallest of the two sons: */
        if (j < s->heap_len &&
            smaller(tree, s->heap[j+1], s->heap[j], s->depth)) {
            j++;
        }
        /* Exit if v is smaller than both sons */
        if (smaller(tree, v, s->heap[j], s->depth)) break;

        /* Exchange v with the smallest son */
        s->heap[k] = s->heap[j];  k = j;

        /* And continue down the tree, setting j to the left son of k */
        j <<= 1;
    }
    s->heap[k] = v;
}

/* ===========================================================================
 * Compute the optimal bit lengths for a tree and update the total bit length
 * for the current block.
 * IN assertion: the fields freq and dad are set, heap[heap_max] and
 *    above are the tree nodes sorted by increasing frequency.
 * OUT assertions: the field len is set to the optimal bit length, the
 *     array bl_count contains the frequencies for each bit length.
 *     The length opt_len is updated; static_len is also updated if stree is
 *     not null.
 */
local void gen_bitlen(s, desc)
    deflate_state *s;
    tree_desc *desc;    /* the tree descriptor */
{
    ct_data *tree        = desc->dyn_tree;
    int max_code         = desc->max_code;
    const ct_data *stree = desc->stat_desc->static_tree;
    const intf *extra    = desc->stat_desc->extra_bits;
    int base             = desc->stat_desc->extra_base;
    int max_length       = desc->stat_desc->max_length;
    int h;              /* heap index */
    int n, m;           /* iterate over the tree elements */
    int bits;           /* bit length */
    int xbits;          /* extra bits */
    ush f;              /* frequency */
    int overflow = 0;   /* number of elements with bit length too large */

    for (bits = 0; bits <= MAX_BITS; bits++) s->bl_count[bits] = 0;

    /* In a first pass, compute the optimal bit lengths (which may
     * overflow in the case of the bit length tree).
     */
    tree[s->heap[s->heap_max]].Len = 0; /* root of the heap */

    for (h = s->heap_max+1; h < HEAP_SIZE; h++) {
        n = s->heap[h];
        bits = tree[tree[n].Dad].Len + 1;
        if (bits > max_length) bits = max_length, overflow++;
        tree[n].Len = (ush)bits;
        /* We overwrite tree[n].Dad which is no longer needed */

        if (n > max_code) continue; /* not a leaf node */

        s->bl_count[bits]++;
        xbits = 0;
        if (n >= base) xbits = extra[n-base];
        f = tree[n].Freq;
        s->opt_len += (ulg)f * (bits + xbits);
        if (stree) s->static_len += (ulg)f * (stree[n].Len + xbits);
    }
    if (overflow == 0) return;

    Trace((stderr,"\nbit length overflow\n"));
    /* This happens for example on obj2 and pic of the Calgary corpus */

    /* Find the first bit length which could increase: */
    do {
        bits = max_length-1;
        while (s->bl_count[bits] == 0) bits--;
        s->bl_count[bits]--;      /* move one leaf down the tree */
        s->bl_count[bits+1] += 2; /* move one overflow item as its brother */
        s->bl_count[max_length]--;
        /* The brother of the overflow item also moves one step up,
         * but this does not affect bl_count[max_length]
         */
        overflow -= 2;
    } while (overflow > 0);

    /* Now recompute all bit lengths, scanning in increasing frequency.
     * h is still equal to HEAP_SIZE. (It is simpler to reconstruct all
     * lengths instead of fixing only the wrong ones. This idea is taken
     * from 'ar' written by Haruhiko Okumura.)
     */
    for (bits = max_length; bits != 0; bits--) {
        n = s->bl_count[bits];
        while (n != 0) {
            m = s->heap[--h];
            if (m > max_code) continue;
            if ((unsigned) tree[m].Len != (unsigned) bits) {
                Trace((stderr,"code %d bits %d->%d\n", m, tree[m].Len, bits));
                s->opt_len += ((long)bits - (long)tree[m].Len)
                              *(long)tree[m].Freq;
                tree[m].Len = (ush)bits;
            }
            n--;
        }
    }
}

/* ===========================================================================
 * Generate the codes for a given tree and bit counts (which need not be
 * optimal).
 * IN assertion: the array bl_count contains the bit length statistics for
 * the given tree and the field len is set for all tree elements.
 * OUT assertion: the field code is set for all tree elements of non
 *     zero code length.
 */
local void gen_codes (tree, max_code, bl_count)
    ct_data *tree;             /* the tree to decorate */
    int max_code;              /* largest code with non zero frequency */
    ushf *bl_count;            /* number of codes at each bit length */
{
    ush next_code[MAX_BITS+1]; /* next code value for each bit length */
    ush code = 0;              /* running code value */
    int bits;                  /* bit index */
    int n;                     /* code index */

    /* The distribution counts are first used to generate the code values
     * without bit reversal.
     */
    for (bits = 1; bits <= MAX_BITS; bits++) {
        next_code[bits] = code = (code + bl_count[bits-1]) << 1;
    }
    /* Check that the bit counts in bl_count are consistent. The last code
     * must be all ones.
     */
    Assert (code + bl_count[MAX_BITS]-1 == (1<<MAX_BITS)-1,
            "inconsistent bit counts");
    Tracev((stderr,"\ngen_codes: max_code %d ", max_code));

    for (n = 0;  n <= max_code; n++) {
        int len = tree[n].Len;
        if (len == 0) continue;
        /* Now reverse the bits */
        tree[n].Code = bi_reverse(next_code[len]++, len);

        Tracecv(tree != static_ltree, (stderr,"\nn %3d %c l %2d c %4x (%x) ",
             n, (isgraph(n) ? n : ' '), len, tree[n].Code, next_code[len]-1));
    }
}

/* ===========================================================================
 * Construct one Huffman tree and assigns the code bit strings and lengths.
 * Update the total bit length for the current block.
 * IN assertion: the field freq is set for all tree elements.
 * OUT assertions: the fields len and code are set to the optimal bit length
 *     and corresponding code. The length opt_len is updated; static_len is
 *     also updated if stree is not null. The field max_code is set.
 */
local void build_tree(s, desc)
    deflate_state *s;
    tree_desc *desc; /* the tree descriptor */
{
    ct_data *tree         = desc->dyn_tree;
    const ct_data *stree  = desc->stat_desc->static_tree;
    int elems             = desc->stat_desc->elems;
    int n, m;          /* iterate over heap elements */
    int max_code = -1; /* largest code with non zero frequency */
    int node;          /* new node being created */

    /* Construct the initial heap, with least frequent element in
     * heap[SMALLEST]. The sons of heap[n] are heap[2*n] and heap[2*n+1].
     * heap[0] is not used.
     */
    s->heap_len = 0, s->heap_max = HEAP_SIZE;

    for (n = 0; n < elems; n++) {
        if (tree[n].Freq != 0) {
            s->heap[++(s->heap_len)] = max_code = n;
            s->depth[n] = 0;
        } else {
            tree[n].Len = 0;
        }
    }

    /* The pkzip format requires that at least one distance code exists,
     * and that at least one bit should be sent even if there is only one
     * possible code. So to avoid special checks later on we force at least
     * two codes of non zero frequency.
     */
    while (s->heap_len < 2) {
        node = s->heap[++(s->heap_len)] = (max_code < 2 ? ++max_code : 0);
        tree[node].Freq = 1;
        s->depth[node] = 0;
        s->opt_len--; if (stree) s->static_len -= stree[node].Len;
        /* node is 0 or 1 so it does not have extra bits */
    }
    desc->max_code = max_code;

    /* The elements heap[heap_len/2+1 .. heap_len] are leaves of the tree,
     * establish sub-heaps of increasing lengths:
     */
    for (n = s->heap_len/2; n >= 1; n--) pqdownheap(s, tree, n);

    /* Construct the Huffman tree by repeatedly combining the least two
     * frequent nodes.
     */
    node = elems;              /* next internal node of the tree */
    do {
        pqremove(s, tree, n);  /* n = node of least frequency */
        m = s->heap[SMALLEST]; /* m = node of next least frequency */

        s->heap[--(s->heap_max)] = n; /* keep the nodes sorted by frequency */
        s->heap[--(s->heap_max)] = m;

        /* Create a new node father of n and m */
        tree[node].Freq = tree[n].Freq + tree[m].Freq;
        s->depth[node] = (uch)((s->depth[n] >= s->depth[m] ?
                                s->depth[n] : s->depth[m]) + 1);
        tree[n].Dad = tree[m].Dad = (ush)node;
#ifdef DUMP_BL_TREE
        if (tree == s->bl_tree) {
            fprintf(stderr,"\nnode %d(%d), sons %d(%d) %d(%d)",
                    node, tree[node].Freq, n, tree[n].Freq, m, tree[m].Freq);
        }
#endif
        /* and insert the new node in the heap */
        s->heap[SMALLEST] = node++;
        pqdownheap(s, tree, SMALLEST);

    } while (s->heap_len >= 2);

    s->heap[--(s->heap_max)] = s->heap[SMALLEST];

    /* At this point, the fields freq and dad are set. We can now
     * generate the bit lengths.
     */
    gen_bitlen(s, (tree_desc *)desc);

    /* The field len is now set, we can generate the bit codes */
    gen_codes ((ct_data *)tree, max_code, s->bl_count);
}

/* ===========================================================================
 * Scan a literal or distance tree to determine the frequencies of the codes
 * in the bit length tree.
 */
local void scan_tree (s, tree, max_code)
    deflate_state *s;
    ct_data *tree;   /* the tree to be scanned */
    int max_code;    /* and its largest code of non zero frequency */
{
    int n;                     /* iterates over all tree elements */
    int prevlen = -1;          /* last emitted length */
    int curlen;                /* length of current code */
    int nextlen = tree[0].Len; /* length of next code */
    int count = 0;             /* repeat count of the current code */
    int max_count = 7;         /* max repeat count */
    int min_count = 4;         /* min repeat count */

    if (nextlen == 0) max_count = 138, min_count = 3;
    tree[max_code+1].Len = (ush)0xffff; /* guard */

    for (n = 0; n <= max_code; n++) {
        curlen = nextlen; nextlen = tree[n+1].Len;
        if (++count < max_count && curlen == nextlen) {
            continue;
        } else if (count < min_count) {
            s->bl_tree[curlen].Freq += count;
        } else if (curlen != 0) {
            if (curlen != prevlen) s->bl_tree[curlen].Freq++;
            s->bl_tree[REP_3_6].Freq++;
        } else if (count <= 10) {
            s->bl_tree[REPZ_3_10].Freq++;
        } else {
            s->bl_tree[REPZ_11_138].Freq++;
        }
        count = 0; prevlen = curlen;
        if (nextlen == 0) {
            max_count = 138, min_count = 3;
        } else if (curlen == nextlen) {
            max_count = 6, min_count = 3;
        } else {
            max_count = 7, min_count = 4;
        }
    }
}

/* ===========================================================================
 * Send a literal or distance tree in compressed form, using the codes in
 * bl_tree.
 */
local void send_tree (s, tree, max_code)
    deflate_state *s;
    ct_data *tree; /* the tree to be scanned */
    int max_code;       /* and its largest code of non zero frequency */
{
    int n;                     /* iterates over all tree elements */
    int prevlen = -1;          /* last emitted length */
    int curlen;                /* length of current code */
    int nextlen = tree[0].Len; /* length of next code */
    int count = 0;             /* repeat count of the current code */
    int max_count = 7;         /* max repeat count */
    int min_count = 4;         /* min repeat count */

    /* tree[max_code+1].Len = -1; */  /* guard already set */
    if (nextlen == 0) max_count = 138, min_count = 3;

    for (n = 0; n <= max_code; n++) {
        curlen = nextlen; nextlen = tree[n+1].Len;
        if (++count < max_count && curlen == nextlen) {
            continue;
        } else if (count < min_count) {
            do { send_code(s, curlen, s->bl_tree); } while (--count != 0);

        } else if (curlen != 0) {
            if (curlen != prevlen) {
                send_code(s, curlen, s->bl_tree); count--;
            }
            Assert(count >= 3 && count <= 6, " 3_6?");
            send_code(s, REP_3_6, s->bl_tree); send_bits(s, count-3, 2);

        } else if (count <= 10) {
            send_code(s, REPZ_3_10, s->bl_tree); send_bits(s, count-3, 3);

        } else {
            send_code(s, REPZ_11_138, s->bl_tree); send_bits(s, count-11, 7);
        }
        count = 0; prevlen = curlen;
        if (nextlen == 0) {
            max_count = 138, min_count = 3;
        } else if (curlen == nextlen) {
            max_count = 6, min_count = 3;
        } else {
            max_count = 7, min_count = 4;
        }
    }
}

/* ===========================================================================
 * Construct the Huffman tree for the bit lengths and return the index in
 * bl_order of the last bit length code to send.
 */
local int build_bl_tree(s)
    deflate_state *s;
{
    int max_blindex;  /* index of last bit length code of non zero freq */

    /* Determine the bit length frequencies for literal and distance trees */
    scan_tree(s, (ct_data *)s->dyn_ltree, s->l_desc.max_code);
    scan_tree(s, (ct_data *)s->dyn_dtree, s->d_desc.max_code);

    /* Build the bit length tree: */
    build_tree(s, (tree_desc *)(&(s->bl_desc)));
    /* opt_len now includes the length of the tree representations, except
     * the lengths of the bit lengths codes and the 5+5+4 bits for the counts.
     */

    /* Determine the number of bit length codes to send. The pkzip format
     * requires that at least 4 bit length codes be sent. (appnote.txt says
     * 3 but the actual value used is 4.)
     */
    for (max_blindex = BL_CODES-1; max_blindex >= 3; max_blindex--) {
        if (s->bl_tree[bl_order[max_blindex]].Len != 0) break;
    }
    /* Update opt_len to include the bit length tree and counts */
    s->opt_len += 3*(max_blindex+1) + 5+5+4;
    Tracev((stderr, "\ndyn trees: dyn %ld, stat %ld",
            s->opt_len, s->static_len));

    return max_blindex;
}

/* ===========================================================================
 * Send the header for a block using dynamic Huffman trees: the counts, the
 * lengths of the bit length codes, the literal tree and the distance tree.
 * IN assertion: lcodes >= 257, dcodes >= 1, blcodes >= 4.
 */
local void send_all_trees(s, lcodes, dcodes, blcodes)
    deflate_state *s;
    int lcodes, dcodes, blcodes; /* number of codes for each tree */
{
    int rank;                    /* index in bl_order */

    Assert (lcodes >= 257 && dcodes >= 1 && blcodes >= 4, "not enough codes");
    Assert (lcodes <= L_CODES && dcodes <= D_CODES && blcodes <= BL_CODES,
            "too many codes");
    Tracev((stderr, "\nbl counts: "));
    send_bits(s, lcodes-257, 5); /* not +255 as stated in appnote.txt */
    send_bits(s, dcodes-1,   5);
    send_bits(s, blcodes-4,  4); /* not -3 as stated in appnote.txt */
    for (rank = 0; rank < blcodes; rank++) {
        Tracev((stderr, "\nbl code %2d ", bl_order[rank]));
        send_bits(s, s->bl_tree[bl_order[rank]].Len, 3);
    }
    Tracev((stderr, "\nbl tree: sent %ld", s->bits_sent));

    send_tree(s, (ct_data *)s->dyn_ltree, lcodes-1); /* literal tree */
    Tracev((stderr, "\nlit tree: sent %ld", s->bits_sent));

    send_tree(s, (ct_data *)s->dyn_dtree, dcodes-1); /* distance tree */
    Tracev((stderr, "\ndist tree: sent %ld", s->bits_sent));
}

/* ===========================================================================
 * Send a stored block
 */
void ZLIB_INTERNAL _tr_stored_block(s, buf, stored_len, last)
    deflate_state *s;
    charf *buf;       /* input block */
    ulg stored_len;   /* length of input block */
    int last;         /* one if this is the last block for a file */
{
    send_bits(s, (STORED_BLOCK<<1)+last, 3);    /* send block type */
#ifdef DEBUG
    s->compressed_len = (s->compressed_len + 3 + 7) & (ulg)~7L;
    s->compressed_len += (stored_len + 4) << 3;
#endif
    copy_block(s, buf, (unsigned)stored_len, 1); /* with header */
}

/* ===========================================================================
 * Flush the bits in the bit buffer to pending output (leaves at most 7 bits)
 */
void ZLIB_INTERNAL _tr_flush_bits(s)
    deflate_state *s;
{
    bi_flush(s);
}

/* ===========================================================================
 * Send one empty static block to give enough lookahead for inflate.
 * This takes 10 bits, of which 7 may remain in the bit buffer.
 */
void ZLIB_INTERNAL _tr_align(s)
    deflate_state *s;
{
    send_bits(s, STATIC_TREES<<1, 3);
    send_code(s, END_BLOCK, static_ltree);
#ifdef DEBUG
    s->compressed_len += 10L; /* 3 for block type, 7 for EOB */
#endif
    bi_flush(s);
}

/* ===========================================================================
 * Determine the best encoding for the current block: dynamic trees, static
 * trees or store, and output the encoded block to the zip file.
 */
void ZLIB_INTERNAL _tr_flush_block(s, buf, stored_len, last)
    deflate_state *s;
    charf *buf;       /* input block, or NULL if too old */
    ulg stored_len;   /* length of input block */
    int last;         /* one if this is the last block for a file */
{
    ulg opt_lenb, static_lenb; /* opt_len and static_len in bytes */
    int max_blindex = 0;  /* index of last bit length code of non zero freq */

    /* Build the Huffman trees unless a stored block is forced */
    if (s->level > 0) {

        /* Check if the file is binary or text */
        if (s->strm->data_type == Z_UNKNOWN)
            s->strm->data_type = detect_data_type(s);

        /* Construct the literal and distance trees */
        build_tree(s, (tree_desc *)(&(s->l_desc)));
        Tracev((stderr, "\nlit data: dyn %ld, stat %ld", s->opt_len,
                s->static_len));

        build_tree(s, (tree_desc *)(&(s->d_desc)));
        Tracev((stderr, "\ndist data: dyn %ld, stat %ld", s->opt_len,
                s->static_len));
        /* At this point, opt_len and static_len are the total bit lengths of
         * the compressed block data, excluding the tree representations.
         */

        /* Build the bit length tree for the above two trees, and get the index
         * in bl_order of the last bit length code to send.
         */
        max_blindex = build_bl_tree(s);

        /* Determine the best encoding. Compute the block lengths in bytes. */
        opt_lenb = (s->opt_len+3+7)>>3;
        static_lenb = (s->static_len+3+7)>>3;

        Tracev((stderr, "\nopt %lu(%lu) stat %lu(%lu) stored %lu lit %u ",
                opt_lenb, s->opt_len, static_lenb, s->static_len, stored_len,
                s->last_lit));

        if (static_lenb <= opt_lenb) opt_lenb = static_lenb;

    } else {
        Assert(buf != (char*)0, "lost buf");
        opt_lenb = static_lenb = stored_len + 5; /* force a stored block */
    }

#ifdef FORCE_STORED
    if (buf != (char*)0) { /* force stored block */
#else
    if (stored_len+4 <= opt_lenb && buf != (char*)0) {
                       /* 4: two words for the lengths */
#endif
        /* The test buf != NULL is only necessary if LIT_BUFSIZE > WSIZE.
         * Otherwise we can't have processed more than WSIZE input bytes since
         * the last block flush, because compression would have been
         * successful. If LIT_BUFSIZE <= WSIZE, it is never too late to
         * transform a block into a stored block.
         */
        _tr_stored_block(s, buf, stored_len, last);

#ifdef FORCE_STATIC
    } else if (static_lenb >= 0) { /* force static trees */
#else
    } else if (s->strategy == Z_FIXED || static_lenb == opt_lenb) {
#endif
        send_bits(s, (STATIC_TREES<<1)+last, 3);
        compress_block(s, (const ct_data *)static_ltree,
                       (const ct_data *)static_dtree);
#ifdef DEBUG
        s->compressed_len += 3 + s->static_len;
#endif
    } else {
        send_bits(s, (DYN_TREES<<1)+last, 3);
        send_all_trees(s, s->l_desc.max_code+1, s->d_desc.max_code+1,
                       max_blindex+1);
        compress_block(s, (const ct_data *)s->dyn_ltree,
                       (const ct_data *)s->dyn_dtree);
#ifdef DEBUG
        s->compressed_len += 3 + s->opt_len;
#endif
    }
    Assert (s->compressed_len == s->bits_sent, "bad compressed size");
    /* The above check is made mod 2^32, for files larger than 512 MB
     * and uLong implemented on 32 bits.
     */
    init_block(s);

    if (last) {
        bi_windup(s);
#ifdef DEBUG
        s->compressed_len += 7;  /* align on byte boundary */
#endif
    }
    Tracev((stderr,"\ncomprlen %lu(%lu) ", s->compressed_len>>3,
           s->compressed_len-7*last));
}

/* ===========================================================================
 * Save the match info and tally the frequency counts. Return true if
 * the current block must be flushed.
 */
int ZLIB_INTERNAL _tr_tally (s, dist, lc)
    deflate_state *s;
    unsigned dist;  /* distance of matched string */
    unsigned lc;    /* match length-MIN_MATCH or unmatched char (if dist==0) */
{
    s->d_buf[s->last_lit] = (ush)dist;
    s->l_buf[s->last_lit++] = (uch)lc;
    if (dist == 0) {
        /* lc is the unmatched char */
        s->dyn_ltree[lc].Freq++;
    } else {
        s->matches++;
        /* Here, lc is the match length - MIN_MATCH */
        dist--;             /* dist = match distance - 1 */
        Assert((ush)dist < (ush)MAX_DIST(s) &&
               (ush)lc <= (ush)(MAX_MATCH-MIN_MATCH) &&
               (ush)d_code(dist) < (ush)D_CODES,  "_tr_tally: bad match");

        s->dyn_ltree[_length_code[lc]+LITERALS+1].Freq++;
        s->dyn_dtree[d_code(dist)].Freq++;
    }

#ifdef TRUNCATE_BLOCK
    /* Try to guess if it is profitable to stop the current block here */
    if ((s->last_lit & 0x1fff) == 0 && s->level > 2) {
        /* Compute an upper bound for the compressed length */
        ulg out_length = (ulg)s->last_lit*8L;
        ulg in_length = (ulg)((long)s->strstart - s->block_start);
        int dcode;
        for (dcode = 0; dcode < D_CODES; dcode++) {
            out_length += (ulg)s->dyn_dtree[dcode].Freq *
                (5L+extra_dbits[dcode]);
        }
        out_length >>= 3;
        Tracev((stderr,"\nlast_lit %u, in %ld, out ~%ld(%ld%%) ",
               s->last_lit, in_length, out_length,
               100L - out_length*100L/in_length));
        if (s->matches < s->last_lit/2 && out_length < in_length/2) return 1;
    }
#endif
    return (s->last_lit == s->lit_bufsize-1);
    /* We avoid equality with lit_bufsize because of wraparound at 64K
     * on 16 bit machines and because stored blocks are restricted to
     * 64K-1 bytes.
     */
}

/* ===========================================================================
 * Send the block data compressed using the given Huffman trees
 */
local void compress_block(s, ltree, dtree)
    deflate_state *s;
    const ct_data *ltree; /* literal tree */
    const ct_data *dtree; /* distance tree */
{
    unsigned dist;      /* distance of matched string */
    int lc;             /* match length or unmatched char (if dist == 0) */
    unsigned lx = 0;    /* running index in l_buf */
    unsigned code;      /* the code to send */
    int extra;          /* number of extra bits to send */

    if (s->last_lit != 0) do {
        dist = s->d_buf[lx];
        lc = s->l_buf[lx++];
        if (dist == 0) {
            send_code(s, lc, ltree); /* send a literal byte */
            Tracecv(isgraph(lc), (stderr," '%c' ", lc));
        } else {
            /* Here, lc is the match length - MIN_MATCH */
            code = _length_code[lc];
            send_code(s, code+LITERALS+1, ltree); /* send the length code */
            extra = extra_lbits[code];
            if (extra != 0) {
                lc -= base_length[code];
                send_bits(s, lc, extra);       /* send the extra length bits */
            }
            dist--; /* dist is now the match distance - 1 */
            code = d_code(dist);
            Assert (code < D_CODES, "bad d_code");

            send_code(s, code, dtree);       /* send the distance code */
            extra = extra_dbits[code];
            if (extra != 0) {
                dist -= base_dist[code];
                send_bits(s, dist, extra);   /* send the extra distance bits */
            }
        } /* literal or match pair ? */

        /* Check that the overlay between pending_buf and d_buf+l_buf is ok: */
        Assert((uInt)(s->pending) < s->lit_bufsize + 2*lx,
               "pendingBuf overflow");

    } while (lx < s->last_lit);

    send_code(s, END_BLOCK, ltree);
}

/* ===========================================================================
 * Check if the data type is TEXT or BINARY, using the following algorithm:
 * - TEXT if the two conditions below are satisfied:
 *    a) There are no non-portable control characters belonging to the
 *       "black list" (0..6, 14..25, 28..31).
 *    b) There is at least one printable character belonging to the
 *       "white list" (9 {TAB}, 10 {LF}, 13 {CR}, 32..255).
 * - BINARY otherwise.
 * - The following partially-portable control characters form a
 *   "gray list" that is ignored in this detection algorithm:
 *   (7 {BEL}, 8 {BS}, 11 {VT}, 12 {FF}, 26 {SUB}, 27 {ESC}).
 * IN assertion: the fields Freq of dyn_ltree are set.
 */
local int detect_data_type(s)
    deflate_state *s;
{
    /* black_mask is the bit mask of black-listed bytes
     * set bits 0..6, 14..25, and 28..31
     * 0xf3ffc07f = binary 11110011111111111100000001111111
     */
    unsigned long black_mask = 0xf3ffc07fUL;
    int n;

    /* Check for non-textual ("black-listed") bytes. */
    for (n = 0; n <= 31; n++, black_mask >>= 1)
        if ((black_mask & 1) && (s->dyn_ltree[n].Freq != 0))
            return Z_BINARY;

    /* Check for textual ("white-listed") bytes. */
    if (s->dyn_ltree[9].Freq != 0 || s->dyn_ltree[10].Freq != 0
            || s->dyn_ltree[13].Freq != 0)
        return Z_TEXT;
    for (n = 32; n < LITERALS; n++)
        if (s->dyn_ltree[n].Freq != 0)
            return Z_TEXT;

    /* There are no "black-listed" or "white-listed" bytes:
     * this stream either is empty or has tolerated ("gray-listed") bytes only.
     */
    return Z_BINARY;
}

/* ===========================================================================
 * Reverse the first len bits of a code, using straightforward code (a faster
 * method would use a table)
 * IN assertion: 1 <= len <= 15
 */
local unsigned bi_reverse(code, len)
    unsigned code; /* the value to invert */
    int len;       /* its bit length */
{
    register unsigned res = 0;
    do {
        res |= code & 1;
        code >>= 1, res <<= 1;
    } while (--len > 0);
    return res >> 1;
}

/* ===========================================================================
 * Flush the bit buffer, keeping at most 7 bits in it.
 */
local void bi_flush(s)
    deflate_state *s;
{
    if (s->bi_valid == 16) {
        put_short(s, s->bi_buf);
        s->bi_buf = 0;
        s->bi_valid = 0;
    } else if (s->bi_valid >= 8) {
        put_byte(s, (Byte)s->bi_buf);
        s->bi_buf >>= 8;
        s->bi_valid -= 8;
    }
}

/* ===========================================================================
 * Flush the bit buffer and align the output on a byte boundary
 */
local void bi_windup(s)
    deflate_state *s;
{
    if (s->bi_valid > 8) {
        put_short(s, s->bi_buf);
    } else if (s->bi_valid > 0) {
        put_byte(s, (Byte)s->bi_buf);
    }
    s->bi_buf = 0;
    s->bi_valid = 0;
#ifdef DEBUG
    s->bits_sent = (s->bits_sent+7) & ~7;
#endif
}

/* ===========================================================================
 * Copy a stored block, storing first the length and its
 * one's complement if requested.
 */
local void copy_block(s, buf, len, header)
    deflate_state *s;
    charf    *buf;    /* the input data */
    unsigned len;     /* its length */
    int      header;  /* true if block header must be written */
{
    bi_windup(s);        /* align on byte boundary */

    if (header) {
        put_short(s, (ush)len);
        put_short(s, (ush)~len);
#ifdef DEBUG
        s->bits_sent += 2*16;
#endif
    }
#ifdef DEBUG
    s->bits_sent += (ulg)len<<3;
#endif
    while (len--) {
        put_byte(s, *buf++);
    }
}
/* inftrees.h -- header to use inftrees.c
 * Copyright (C) 1995-2005, 2010 Mark Adler
 * For conditions of distribution and use, see copyright notice in zlib.h
 */

/* WARNING: this file should *not* be used by applications. It is
   part of the implementation of the compression library and is
   subject to change. Applications should only use zlib.h.
 */

/* Structure for decoding tables.  Each entry provides either the
   information needed to do the operation requested by the code that
   indexed that table entry, or it provides a pointer to another
   table that indexes more bits of the code.  op indicates whether
   the entry is a pointer to another table, a literal, a length or
   distance, an end-of-block, or an invalid code.  For a table
   pointer, the low four bits of op is the number of index bits of
   that table.  For a length or distance, the low four bits of op
   is the number of extra bits to get after the code.  bits is
   the number of bits in this code or part of the code to drop off
   of the bit buffer.  val is the actual byte to output in the case
   of a literal, the base length or distance, or the offset from
   the current table to the next table.  Each entry is four bytes. */
typedef struct {
    unsigned char op;           /* operation, extra bits, table bits */
    unsigned char bits;         /* bits in this part of the code */
    unsigned short val;         /* offset in table or code value */
} code;

/* op values as set by inflate_table():
    00000000 - literal
    0000tttt - table link, tttt != 0 is the number of table index bits
    0001eeee - length or distance, eeee is the number of extra bits
    01100000 - end of block
    01000000 - invalid code
 */

/* Maximum size of the dynamic table.  The maximum number of code structures is
   1444, which is the sum of 852 for literal/length codes and 592 for distance
   codes.  These values were found by exhaustive searches using the program
   examples/enough.c found in the zlib distribtution.  The arguments to that
   program are the number of symbols, the initial root table size, and the
   maximum bit length of a code.  "enough 286 9 15" for literal/length codes
   returns returns 852, and "enough 30 6 15" for distance codes returns 592.
   The initial root table size (9 or 6) is found in the fifth argument of the
   inflate_table() calls in inflate.c and infback.c.  If the root table size is
   changed, then these maximum sizes would be need to be recalculated and
   updated. */
#define ENOUGH_LENS 852
#define ENOUGH_DISTS 592
#define ENOUGH (ENOUGH_LENS+ENOUGH_DISTS)

/* Type of code to build for inflate_table() */
typedef enum {
    CODES,
    LENS,
    DISTS
} codetype;

int ZLIB_INTERNAL inflate_table OF((codetype type, unsigned short FAR *lens,
                             unsigned codes, code FAR * FAR *table,
                             unsigned FAR *bits, unsigned short FAR *work));
/* inftrees.c -- generate Huffman trees for efficient decoding
<<<<<<< HEAD
 * Copyright (C) 1995-1998 Mark Adler
=======
 * Copyright (C) 1995-2013 Mark Adler
>>>>>>> 59ee14f7
 * For conditions of distribution and use, see copyright notice in zlib.h
 */

// #include "zutil.h" /* In sys-zlib.h (see make-zlib.r) */
// #include "inftrees.h" /* In sys-zlib.h (see make-zlib.r) */

#define MAXBITS 15

const char inflate_copyright[] =
   " inflate 1.2.8 Copyright 1995-2013 Mark Adler ";
/*
  If you use the zlib library in a product, an acknowledgment is welcome
  in the documentation of your product. If for some reason you cannot
  include such an acknowledgment, I would appreciate that you keep this
  copyright string in the executable of your product.
 */

/*
   Build a set of tables to decode the provided canonical Huffman code.
   The code lengths are lens[0..codes-1].  The result starts at *table,
   whose indices are 0..2^bits-1.  work is a writable array of at least
   lens shorts, which is used as a work area.  type is the type of code
   to be generated, CODES, LENS, or DISTS.  On return, zero is success,
   -1 is an invalid code, and +1 means that ENOUGH isn't enough.  table
   on return points to the next available entry's address.  bits is the
   requested root table index bits, and on return it is the actual root
   table index bits.  It will differ if the request is greater than the
   longest code or if it is less than the shortest code.
 */
int ZLIB_INTERNAL inflate_table(type, lens, codes, table, bits, work)
codetype type;
unsigned short FAR *lens;
unsigned codes;
code FAR * FAR *table;
unsigned FAR *bits;
unsigned short FAR *work;
{
    unsigned len;               /* a code's length in bits */
    unsigned sym;               /* index of code symbols */
    unsigned min, max;          /* minimum and maximum code lengths */
    unsigned root;              /* number of index bits for root table */
    unsigned curr;              /* number of index bits for current table */
    unsigned drop;              /* code bits to drop for sub-table */
    int left;                   /* number of prefix codes available */
    unsigned used;              /* code entries in table used */
    unsigned huff;              /* Huffman code */
    unsigned incr;              /* for incrementing code, index */
    unsigned fill;              /* index for replicating entries */
    unsigned low;               /* low bits for current root entry */
    unsigned mask;              /* mask for low root bits */
    code here;                  /* table entry for duplication */
    code FAR *next;             /* next available space in table */
    const unsigned short FAR *base;     /* base value table to use */
    const unsigned short FAR *extra;    /* extra bits table to use */
    int end;                    /* use base and extra for symbol > end */
    unsigned short count[MAXBITS+1];    /* number of codes of each length */
    unsigned short offs[MAXBITS+1];     /* offsets in table for each length */
    static const unsigned short lbase[31] = { /* Length codes 257..285 base */
        3, 4, 5, 6, 7, 8, 9, 10, 11, 13, 15, 17, 19, 23, 27, 31,
        35, 43, 51, 59, 67, 83, 99, 115, 131, 163, 195, 227, 258, 0, 0};
    static const unsigned short lext[31] = { /* Length codes 257..285 extra */
        16, 16, 16, 16, 16, 16, 16, 16, 17, 17, 17, 17, 18, 18, 18, 18,
        19, 19, 19, 19, 20, 20, 20, 20, 21, 21, 21, 21, 16, 72, 78};
    static const unsigned short dbase[32] = { /* Distance codes 0..29 base */
        1, 2, 3, 4, 5, 7, 9, 13, 17, 25, 33, 49, 65, 97, 129, 193,
        257, 385, 513, 769, 1025, 1537, 2049, 3073, 4097, 6145,
        8193, 12289, 16385, 24577, 0, 0};
    static const unsigned short dext[32] = { /* Distance codes 0..29 extra */
        16, 16, 16, 16, 17, 17, 18, 18, 19, 19, 20, 20, 21, 21, 22, 22,
        23, 23, 24, 24, 25, 25, 26, 26, 27, 27,
        28, 28, 29, 29, 64, 64};

    /*
       Process a set of code lengths to create a canonical Huffman code.  The
       code lengths are lens[0..codes-1].  Each length corresponds to the
       symbols 0..codes-1.  The Huffman code is generated by first sorting the
       symbols by length from short to long, and retaining the symbol order
       for codes with equal lengths.  Then the code starts with all zero bits
       for the first code of the shortest length, and the codes are integer
       increments for the same length, and zeros are appended as the length
       increases.  For the deflate format, these bits are stored backwards
       from their more natural integer increment ordering, and so when the
       decoding tables are built in the large loop below, the integer codes
       are incremented backwards.

       This routine assumes, but does not check, that all of the entries in
       lens[] are in the range 0..MAXBITS.  The caller must assure this.
       1..MAXBITS is interpreted as that code length.  zero means that that
       symbol does not occur in this code.

       The codes are sorted by computing a count of codes for each length,
       creating from that a table of starting indices for each length in the
       sorted table, and then entering the symbols in order in the sorted
       table.  The sorted table is work[], with that space being provided by
       the caller.

       The length counts are used for other purposes as well, i.e. finding
       the minimum and maximum length codes, determining if there are any
       codes at all, checking for a valid set of lengths, and looking ahead
       at length counts to determine sub-table sizes when building the
       decoding tables.
     */

    /* accumulate lengths for codes (assumes lens[] all in 0..MAXBITS) */
    for (len = 0; len <= MAXBITS; len++)
        count[len] = 0;
    for (sym = 0; sym < codes; sym++)
        count[lens[sym]]++;

    /* bound code lengths, force root to be within code lengths */
    root = *bits;
    for (max = MAXBITS; max >= 1; max--)
        if (count[max] != 0) break;
    if (root > max) root = max;
    if (max == 0) {                     /* no symbols to code at all */
        here.op = (unsigned char)64;    /* invalid code marker */
        here.bits = (unsigned char)1;
        here.val = (unsigned short)0;
        *(*table)++ = here;             /* make a table to force an error */
        *(*table)++ = here;
        *bits = 1;
        return 0;     /* no symbols, but wait for decoding to report error */
    }
    for (min = 1; min < max; min++)
        if (count[min] != 0) break;
    if (root < min) root = min;

    /* check for an over-subscribed or incomplete set of lengths */
    left = 1;
    for (len = 1; len <= MAXBITS; len++) {
        left <<= 1;
        left -= count[len];
        if (left < 0) return -1;        /* over-subscribed */
    }
    if (left > 0 && (type == CODES || max != 1))
        return -1;                      /* incomplete set */

    /* generate offsets into symbol table for each length for sorting */
    offs[1] = 0;
    for (len = 1; len < MAXBITS; len++)
        offs[len + 1] = offs[len] + count[len];

    /* sort symbols by length, by symbol order within each length */
    for (sym = 0; sym < codes; sym++)
        if (lens[sym] != 0) work[offs[lens[sym]]++] = (unsigned short)sym;

    /*
       Create and fill in decoding tables.  In this loop, the table being
       filled is at next and has curr index bits.  The code being used is huff
       with length len.  That code is converted to an index by dropping drop
       bits off of the bottom.  For codes where len is less than drop + curr,
       those top drop + curr - len bits are incremented through all values to
       fill the table with replicated entries.

       root is the number of index bits for the root table.  When len exceeds
       root, sub-tables are created pointed to by the root entry with an index
       of the low root bits of huff.  This is saved in low to check for when a
       new sub-table should be started.  drop is zero when the root table is
       being filled, and drop is root when sub-tables are being filled.

       When a new sub-table is needed, it is necessary to look ahead in the
       code lengths to determine what size sub-table is needed.  The length
       counts are used for this, and so count[] is decremented as codes are
       entered in the tables.

       used keeps track of how many table entries have been allocated from the
       provided *table space.  It is checked for LENS and DIST tables against
       the constants ENOUGH_LENS and ENOUGH_DISTS to guard against changes in
       the initial root table size constants.  See the comments in inftrees.h
       for more information.

       sym increments through all symbols, and the loop terminates when
       all codes of length max, i.e. all codes, have been processed.  This
       routine permits incomplete codes, so another loop after this one fills
       in the rest of the decoding tables with invalid code markers.
     */

    /* set up for code type */
    switch (type) {
    case CODES:
        base = extra = work;    /* dummy value--not used */
        end = 19;
        break;
    case LENS:
        base = lbase;
        base -= 257;
        extra = lext;
        extra -= 257;
        end = 256;
        break;
    default:            /* DISTS */
        base = dbase;
        extra = dext;
        end = -1;
    }

    /* initialize state for loop */
    huff = 0;                   /* starting code */
    sym = 0;                    /* starting code symbol */
    len = min;                  /* starting code length */
    next = *table;              /* current table to fill in */
    curr = root;                /* current table index bits */
    drop = 0;                   /* current bits to drop from code for index */
    low = (unsigned)(-1);       /* trigger new sub-table when len > root */
    used = 1U << root;          /* use root table entries */
    mask = used - 1;            /* mask for comparing low */

    /* check available table space */
    if ((type == LENS && used > ENOUGH_LENS) ||
        (type == DISTS && used > ENOUGH_DISTS))
        return 1;

    /* process all codes and make table entries */
    for (;;) {
        /* create table entry */
        here.bits = (unsigned char)(len - drop);
        if ((int)(work[sym]) < end) {
            here.op = (unsigned char)0;
            here.val = work[sym];
        }
        else if ((int)(work[sym]) > end) {
            here.op = (unsigned char)(extra[work[sym]]);
            here.val = base[work[sym]];
        }
        else {
            here.op = (unsigned char)(32 + 64);         /* end of block */
            here.val = 0;
        }

        /* replicate for those indices with low len bits equal to huff */
        incr = 1U << (len - drop);
        fill = 1U << curr;
        min = fill;                 /* save offset to next table */
        do {
            fill -= incr;
            next[(huff >> drop) + fill] = here;
        } while (fill != 0);

        /* backwards increment the len-bit code huff */
        incr = 1U << (len - 1);
        while (huff & incr)
            incr >>= 1;
        if (incr != 0) {
            huff &= incr - 1;
            huff += incr;
        }
        else
            huff = 0;

        /* go to next symbol, update count, len */
        sym++;
        if (--(count[len]) == 0) {
            if (len == max) break;
            len = lens[work[sym]];
        }

        /* create new sub-table if needed */
        if (len > root && (huff & mask) != low) {
            /* if first time, transition to sub-tables */
            if (drop == 0)
                drop = root;

            /* increment past last table */
            next += min;            /* here min is 1 << curr */

            /* determine length of next table */
            curr = len - drop;
            left = (int)(1 << curr);
            while (curr + drop < max) {
                left -= count[curr + drop];
                if (left <= 0) break;
                curr++;
                left <<= 1;
            }

            /* check for enough space */
            used += 1U << curr;
            if ((type == LENS && used > ENOUGH_LENS) ||
                (type == DISTS && used > ENOUGH_DISTS))
                return 1;

            /* point entry in root table to sub-table */
            low = huff & mask;
            (*table)[low].op = (unsigned char)curr;
            (*table)[low].bits = (unsigned char)root;
            (*table)[low].val = (unsigned short)(next - *table);
        }
    }

    /* fill in remaining table entry if code is incomplete (guaranteed to have
       at most one remaining entry, since if the code is incomplete, the
       maximum code length that was allowed to get this far is one bit) */
    if (huff != 0) {
        here.op = (unsigned char)64;            /* invalid code marker */
        here.bits = (unsigned char)(len - drop);
        here.val = (unsigned short)0;
        next[huff] = here;
    }

    /* set return parameters */
    *table += used;
    *bits = root;
    return 0;
}
/* inffast.h -- header to use inffast.c
 * Copyright (C) 1995-2003, 2010 Mark Adler
 * For conditions of distribution and use, see copyright notice in zlib.h
 */

/* WARNING: this file should *not* be used by applications. It is
   part of the implementation of the compression library and is
   subject to change. Applications should only use zlib.h.
 */

void ZLIB_INTERNAL inflate_fast OF((z_streamp strm, unsigned start));
/* inflate.h -- internal inflate state definition
 * Copyright (C) 1995-2009 Mark Adler
 * For conditions of distribution and use, see copyright notice in zlib.h
 */

/* WARNING: this file should *not* be used by applications. It is
   part of the implementation of the compression library and is
   subject to change. Applications should only use zlib.h.
 */

/* define NO_GZIP when compiling if you want to disable gzip header and
   trailer decoding by inflate().  NO_GZIP would be used to avoid linking in
   the crc code when it is not needed.  For shared libraries, gzip decoding
   should be left enabled. */
#ifndef NO_GZIP
#  define GUNZIP
#endif

/* Possible inflate modes between inflate() calls */
typedef enum {
    HEAD,       /* i: waiting for magic header */
    FLAGS,      /* i: waiting for method and flags (gzip) */
    TIME,       /* i: waiting for modification time (gzip) */
    OS,         /* i: waiting for extra flags and operating system (gzip) */
    EXLEN,      /* i: waiting for extra length (gzip) */
    EXTRA,      /* i: waiting for extra bytes (gzip) */
    NAME,       /* i: waiting for end of file name (gzip) */
    COMMENT,    /* i: waiting for end of comment (gzip) */
    HCRC,       /* i: waiting for header crc (gzip) */
    DICTID,     /* i: waiting for dictionary check value */
    DICT,       /* waiting for inflateSetDictionary() call */
        TYPE,       /* i: waiting for type bits, including last-flag bit */
        TYPEDO,     /* i: same, but skip check to exit inflate on new block */
        STORED,     /* i: waiting for stored size (length and complement) */
        COPY_,      /* i/o: same as COPY below, but only first time in */
        COPY,       /* i/o: waiting for input or output to copy stored block */
        TABLE,      /* i: waiting for dynamic block table lengths */
        LENLENS,    /* i: waiting for code length code lengths */
        CODELENS,   /* i: waiting for length/lit and distance code lengths */
            LEN_,       /* i: same as LEN below, but only first time in */
            LEN,        /* i: waiting for length/lit/eob code */
            LENEXT,     /* i: waiting for length extra bits */
            DIST,       /* i: waiting for distance code */
            DISTEXT,    /* i: waiting for distance extra bits */
            MATCH,      /* o: waiting for output space to copy string */
            LIT,        /* o: waiting for output space to write literal */
    CHECK,      /* i: waiting for 32-bit check value */
    LENGTH,     /* i: waiting for 32-bit length (gzip) */
    DONE,       /* finished check, done -- remain here until reset */
    BAD,        /* got a data error -- remain here until reset */
    MEM,        /* got an inflate() memory error -- remain here until reset */
    SYNC        /* looking for synchronization bytes to restart inflate() */
} inflate_mode;

/*
    State transitions between above modes -

    (most modes can go to BAD or MEM on error -- not shown for clarity)

    Process header:
        HEAD -> (gzip) or (zlib) or (raw)
        (gzip) -> FLAGS -> TIME -> OS -> EXLEN -> EXTRA -> NAME -> COMMENT ->
                  HCRC -> TYPE
        (zlib) -> DICTID or TYPE
        DICTID -> DICT -> TYPE
        (raw) -> TYPEDO
    Read deflate blocks:
            TYPE -> TYPEDO -> STORED or TABLE or LEN_ or CHECK
            STORED -> COPY_ -> COPY -> TYPE
            TABLE -> LENLENS -> CODELENS -> LEN_
            LEN_ -> LEN
    Read deflate codes in fixed or dynamic block:
                LEN -> LENEXT or LIT or TYPE
                LENEXT -> DIST -> DISTEXT -> MATCH -> LEN
                LIT -> LEN
    Process trailer:
        CHECK -> LENGTH -> DONE
 */

/* state maintained between inflate() calls.  Approximately 10K bytes. */
struct inflate_state {
    inflate_mode mode;          /* current inflate mode */
    int last;                   /* true if processing last block */
    int wrap;                   /* bit 0 true for zlib, bit 1 true for gzip */
    int havedict;               /* true if dictionary provided */
    int flags;                  /* gzip header method and flags (0 if zlib) */
    unsigned dmax;              /* zlib header max distance (INFLATE_STRICT) */
    unsigned long check;        /* protected copy of check value */
    unsigned long total;        /* protected copy of output count */
    gz_headerp head;            /* where to save gzip header information */
        /* sliding window */
    unsigned wbits;             /* log base 2 of requested window size */
    unsigned wsize;             /* window size or zero if not using window */
    unsigned whave;             /* valid bytes in the window */
    unsigned wnext;             /* window write index */
    unsigned char FAR *window;  /* allocated sliding window, if needed */
        /* bit accumulator */
    unsigned long hold;         /* input bit accumulator */
    unsigned bits;              /* number of bits in "in" */
        /* for string and stored block copying */
    unsigned length;            /* literal or length of data to copy */
    unsigned offset;            /* distance back to copy string from */
        /* for table and code decoding */
    unsigned extra;             /* extra bits needed */
        /* fixed and dynamic code tables */
    code const FAR *lencode;    /* starting table for length/literal codes */
    code const FAR *distcode;   /* starting table for distance codes */
    unsigned lenbits;           /* index bits for lencode */
    unsigned distbits;          /* index bits for distcode */
        /* dynamic table building */
    unsigned ncode;             /* number of code length code lengths */
    unsigned nlen;              /* number of length code lengths */
    unsigned ndist;             /* number of distance code lengths */
    unsigned have;              /* number of code lengths in lens[] */
    code FAR *next;             /* next available space in codes[] */
    unsigned short lens[320];   /* temporary storage for code lengths */
    unsigned short work[288];   /* work area for code table building */
    code codes[ENOUGH];         /* space for code tables */
    int sane;                   /* if false, allow invalid distance too far */
    int back;                   /* bits back of last unprocessed length/lit */
    unsigned was;               /* initial length of match */
};
/* inffast.c -- fast decoding
 * Copyright (C) 1995-2008, 2010, 2013 Mark Adler
 * For conditions of distribution and use, see copyright notice in zlib.h
 */

// #include "zutil.h" /* In sys-zlib.h (see make-zlib.r) */
// #include "inftrees.h" /* In sys-zlib.h (see make-zlib.r) */
// #include "inflate.h" /* In sys-zlib.h (see make-zlib.r) */
// #include "inffast.h" /* In sys-zlib.h (see make-zlib.r) */

#ifndef ASMINF

/* Allow machine dependent optimization for post-increment or pre-increment.
   Based on testing to date,
   Pre-increment preferred for:
   - PowerPC G3 (Adler)
   - MIPS R5000 (Randers-Pehrson)
   Post-increment preferred for:
   - none
   No measurable difference:
   - Pentium III (Anderson)
   - M68060 (Nikl)
 */
#ifdef POSTINC
#  define OFF 0
#  define PUP(a) *(a)++
#else
#  define OFF 1
#  define PUP(a) *++(a)
#endif

/*
   Decode literal, length, and distance codes and write out the resulting
   literal and match bytes until either not enough input or output is
   available, an end-of-block is encountered, or a data error is encountered.
   When large enough input and output buffers are supplied to inflate(), for
   example, a 16K input buffer and a 64K output buffer, more than 95% of the
   inflate execution time is spent in this routine.

   Entry assumptions:

        state->mode == LEN
        strm->avail_in >= 6
        strm->avail_out >= 258
        start >= strm->avail_out
        state->bits < 8

   On return, state->mode is one of:

        LEN -- ran out of enough output space or enough available input
        TYPE -- reached end of block code, inflate() to interpret next block
        BAD -- error in block data

   Notes:

    - The maximum input bits used by a length/distance pair is 15 bits for the
      length code, 5 bits for the length extra, 15 bits for the distance code,
      and 13 bits for the distance extra.  This totals 48 bits, or six bytes.
      Therefore if strm->avail_in >= 6, then there is enough input to avoid
      checking for available input while decoding.

    - The maximum bytes that a single length/distance pair can output is 258
      bytes, which is the maximum length that can be coded.  inflate_fast()
      requires strm->avail_out >= 258 for each loop to avoid checking for
      output space.
 */
void ZLIB_INTERNAL inflate_fast(strm, start)
z_streamp strm;
unsigned start;         /* inflate()'s starting value for strm->avail_out */
{
    struct inflate_state FAR *state;
    z_const unsigned char FAR *in;      /* local strm->next_in */
    z_const unsigned char FAR *last;    /* have enough input while in < last */
    unsigned char FAR *out;     /* local strm->next_out */
    unsigned char FAR *beg;     /* inflate()'s initial strm->next_out */
    unsigned char FAR *end;     /* while out < end, enough space available */
#ifdef INFLATE_STRICT
    unsigned dmax;              /* maximum distance from zlib header */
#endif
    unsigned wsize;             /* window size or zero if not using window */
    unsigned whave;             /* valid bytes in the window */
    unsigned wnext;             /* window write index */
    unsigned char FAR *window;  /* allocated sliding window, if wsize != 0 */
    unsigned long hold;         /* local strm->hold */
    unsigned bits;              /* local strm->bits */
    code const FAR *lcode;      /* local strm->lencode */
    code const FAR *dcode;      /* local strm->distcode */
    unsigned lmask;             /* mask for first level of length codes */
    unsigned dmask;             /* mask for first level of distance codes */
    code here;                  /* retrieved table entry */
    unsigned op;                /* code bits, operation, extra bits, or */
                                /*  window position, window bytes to copy */
    unsigned len;               /* match length, unused bytes */
    unsigned dist;              /* match distance */
    unsigned char FAR *from;    /* where to copy match from */

    /* copy state to local variables */
    state = (struct inflate_state FAR *)strm->state;
    in = strm->next_in - OFF;
    last = in + (strm->avail_in - 5);
    out = strm->next_out - OFF;
    beg = out - (start - strm->avail_out);
    end = out + (strm->avail_out - 257);
#ifdef INFLATE_STRICT
    dmax = state->dmax;
#endif
    wsize = state->wsize;
    whave = state->whave;
    wnext = state->wnext;
    window = state->window;
    hold = state->hold;
    bits = state->bits;
    lcode = state->lencode;
    dcode = state->distcode;
    lmask = (1U << state->lenbits) - 1;
    dmask = (1U << state->distbits) - 1;

    /* decode literals and length/distances until end-of-block or not enough
       input data or output space */
    do {
        if (bits < 15) {
            hold += (unsigned long)(PUP(in)) << bits;
            bits += 8;
            hold += (unsigned long)(PUP(in)) << bits;
            bits += 8;
        }
        here = lcode[hold & lmask];
      dolen:
        op = (unsigned)(here.bits);
        hold >>= op;
        bits -= op;
        op = (unsigned)(here.op);
        if (op == 0) {                          /* literal */
            Tracevv((stderr, here.val >= 0x20 && here.val < 0x7f ?
                    "inflate:         literal '%c'\n" :
                    "inflate:         literal 0x%02x\n", here.val));
            PUP(out) = (unsigned char)(here.val);
        }
        else if (op & 16) {                     /* length base */
            len = (unsigned)(here.val);
            op &= 15;                           /* number of extra bits */
            if (op) {
                if (bits < op) {
                    hold += (unsigned long)(PUP(in)) << bits;
                    bits += 8;
                }
                len += (unsigned)hold & ((1U << op) - 1);
                hold >>= op;
                bits -= op;
            }
            Tracevv((stderr, "inflate:         length %u\n", len));
            if (bits < 15) {
                hold += (unsigned long)(PUP(in)) << bits;
                bits += 8;
                hold += (unsigned long)(PUP(in)) << bits;
                bits += 8;
            }
            here = dcode[hold & dmask];
          dodist:
            op = (unsigned)(here.bits);
            hold >>= op;
            bits -= op;
            op = (unsigned)(here.op);
            if (op & 16) {                      /* distance base */
                dist = (unsigned)(here.val);
                op &= 15;                       /* number of extra bits */
                if (bits < op) {
                    hold += (unsigned long)(PUP(in)) << bits;
                    bits += 8;
                    if (bits < op) {
                        hold += (unsigned long)(PUP(in)) << bits;
                        bits += 8;
                    }
                }
                dist += (unsigned)hold & ((1U << op) - 1);
#ifdef INFLATE_STRICT
                if (dist > dmax) {
                    strm->msg = (char *)"invalid distance too far back";
                    state->mode = BAD;
                    break;
                }
#endif
                hold >>= op;
                bits -= op;
                Tracevv((stderr, "inflate:         distance %u\n", dist));
                op = (unsigned)(out - beg);     /* max distance in output */
                if (dist > op) {                /* see if copy from window */
                    op = dist - op;             /* distance back in window */
                    if (op > whave) {
                        if (state->sane) {
                            strm->msg =
                                (char *)"invalid distance too far back";
                            state->mode = BAD;
                            break;
                        }
#ifdef INFLATE_ALLOW_INVALID_DISTANCE_TOOFAR_ARRR
                        if (len <= op - whave) {
                            do {
                                PUP(out) = 0;
                            } while (--len);
                            continue;
                        }
                        len -= op - whave;
                        do {
                            PUP(out) = 0;
                        } while (--op > whave);
                        if (op == 0) {
                            from = out - dist;
                            do {
                                PUP(out) = PUP(from);
                            } while (--len);
                            continue;
                        }
#endif
                    }
                    from = window - OFF;
                    if (wnext == 0) {           /* very common case */
                        from += wsize - op;
                        if (op < len) {         /* some from window */
                            len -= op;
                            do {
                                PUP(out) = PUP(from);
                            } while (--op);
                            from = out - dist;  /* rest from output */
                        }
                    }
                    else if (wnext < op) {      /* wrap around window */
                        from += wsize + wnext - op;
                        op -= wnext;
                        if (op < len) {         /* some from end of window */
                            len -= op;
                            do {
                                PUP(out) = PUP(from);
                            } while (--op);
                            from = window - OFF;
                            if (wnext < len) {  /* some from start of window */
                                op = wnext;
                                len -= op;
                                do {
                                    PUP(out) = PUP(from);
                                } while (--op);
                                from = out - dist;      /* rest from output */
                            }
                        }
                    }
                    else {                      /* contiguous in window */
                        from += wnext - op;
                        if (op < len) {         /* some from window */
                            len -= op;
                            do {
                                PUP(out) = PUP(from);
                            } while (--op);
                            from = out - dist;  /* rest from output */
                        }
                    }
                    while (len > 2) {
                        PUP(out) = PUP(from);
                        PUP(out) = PUP(from);
                        PUP(out) = PUP(from);
                        len -= 3;
                    }
                    if (len) {
                        PUP(out) = PUP(from);
                        if (len > 1)
                            PUP(out) = PUP(from);
                    }
                }
                else {
                    from = out - dist;          /* copy direct from output */
                    do {                        /* minimum length is three */
                        PUP(out) = PUP(from);
                        PUP(out) = PUP(from);
                        PUP(out) = PUP(from);
                        len -= 3;
                    } while (len > 2);
                    if (len) {
                        PUP(out) = PUP(from);
                        if (len > 1)
                            PUP(out) = PUP(from);
                    }
                }
            }
            else if ((op & 64) == 0) {          /* 2nd level distance code */
                here = dcode[here.val + (hold & ((1U << op) - 1))];
                goto dodist;
            }
            else {
                strm->msg = (char *)"invalid distance code";
                state->mode = BAD;
                break;
            }
        }
        else if ((op & 64) == 0) {              /* 2nd level length code */
            here = lcode[here.val + (hold & ((1U << op) - 1))];
            goto dolen;
        }
        else if (op & 32) {                     /* end-of-block */
            Tracevv((stderr, "inflate:         end of block\n"));
            state->mode = TYPE;
            break;
        }
        else {
            strm->msg = (char *)"invalid literal/length code";
            state->mode = BAD;
            break;
        }
    } while (in < last && out < end);

    /* return unused bytes (on entry, bits < 8, so in won't go too far back) */
    len = bits >> 3;
    in -= len;
    bits -= len << 3;
    hold &= (1U << bits) - 1;

    /* update state and return */
    strm->next_in = in + OFF;
    strm->next_out = out + OFF;
    strm->avail_in = (unsigned)(in < last ? 5 + (last - in) : 5 - (in - last));
    strm->avail_out = (unsigned)(out < end ?
                                 257 + (end - out) : 257 - (out - end));
    state->hold = hold;
    state->bits = bits;
    return;
}

/*
   inflate_fast() speedups that turned out slower (on a PowerPC G3 750CXe):
   - Using bit fields for code structure
   - Different op definition to avoid & for extra bits (do & for table bits)
   - Three separate decoding do-loops for direct, window, and wnext == 0
   - Special case for distance > 1 copies to do overlapped load and store copy
   - Explicit branch predictions (based on measured branch probabilities)
   - Deferring match copy and interspersed it with decoding subsequent codes
   - Swapping literal/length else
   - Swapping window/direct else
   - Larger unrolled copy loops (three is about right)
   - Moving len -= 3 statement into middle of loop
 */

#endif /* !ASMINF */
/* inflate.c -- zlib decompression
 * Copyright (C) 1995-2012 Mark Adler
 * For conditions of distribution and use, see copyright notice in zlib.h
 */

/*
 * Change history:
 *
 * 1.2.beta0    24 Nov 2002
 * - First version -- complete rewrite of inflate to simplify code, avoid
 *   creation of window when not needed, minimize use of window when it is
 *   needed, make inffast.c even faster, implement gzip decoding, and to
 *   improve code readability and style over the previous zlib inflate code
 *
 * 1.2.beta1    25 Nov 2002
 * - Use pointers for available input and output checking in inffast.c
 * - Remove input and output counters in inffast.c
 * - Change inffast.c entry and loop from avail_in >= 7 to >= 6
 * - Remove unnecessary second byte pull from length extra in inffast.c
 * - Unroll direct copy to three copies per loop in inffast.c
 *
 * 1.2.beta2    4 Dec 2002
 * - Change external routine names to reduce potential conflicts
 * - Correct filename to inffixed.h for fixed tables in inflate.c
 * - Make hbuf[] unsigned char to match parameter type in inflate.c
 * - Change strm->next_out[-state->offset] to *(strm->next_out - state->offset)
 *   to avoid negation problem on Alphas (64 bit) in inflate.c
 *
 * 1.2.beta3    22 Dec 2002
 * - Add comments on state->bits assertion in inffast.c
 * - Add comments on op field in inftrees.h
 * - Fix bug in reuse of allocated window after inflateReset()
 * - Remove bit fields--back to byte structure for speed
 * - Remove distance extra == 0 check in inflate_fast()--only helps for lengths
 * - Change post-increments to pre-increments in inflate_fast(), PPC biased?
 * - Add compile time option, POSTINC, to use post-increments instead (Intel?)
 * - Make MATCH copy in inflate() much faster for when inflate_fast() not used
 * - Use local copies of stream next and avail values, as well as local bit
 *   buffer and bit count in inflate()--for speed when inflate_fast() not used
 *
 * 1.2.beta4    1 Jan 2003
 * - Split ptr - 257 statements in inflate_table() to avoid compiler warnings
 * - Move a comment on output buffer sizes from inffast.c to inflate.c
 * - Add comments in inffast.c to introduce the inflate_fast() routine
 * - Rearrange window copies in inflate_fast() for speed and simplification
 * - Unroll last copy for window match in inflate_fast()
 * - Use local copies of window variables in inflate_fast() for speed
 * - Pull out common wnext == 0 case for speed in inflate_fast()
 * - Make op and len in inflate_fast() unsigned for consistency
 * - Add FAR to lcode and dcode declarations in inflate_fast()
 * - Simplified bad distance check in inflate_fast()
 * - Added inflateBackInit(), inflateBack(), and inflateBackEnd() in new
 *   source file infback.c to provide a call-back interface to inflate for
 *   programs like gzip and unzip -- uses window as output buffer to avoid
 *   window copying
 *
 * 1.2.beta5    1 Jan 2003
 * - Improved inflateBack() interface to allow the caller to provide initial
 *   input in strm.
 * - Fixed stored blocks bug in inflateBack()
 *
 * 1.2.beta6    4 Jan 2003
 * - Added comments in inffast.c on effectiveness of POSTINC
 * - Typecasting all around to reduce compiler warnings
 * - Changed loops from while (1) or do {} while (1) to for (;;), again to
 *   make compilers happy
 * - Changed type of window in inflateBackInit() to unsigned char *
 *
 * 1.2.beta7    27 Jan 2003
 * - Changed many types to unsigned or unsigned short to avoid warnings
 * - Added inflateCopy() function
 *
 * 1.2.0        9 Mar 2003
 * - Changed inflateBack() interface to provide separate opaque descriptors
 *   for the in() and out() functions
 * - Changed inflateBack() argument and in_func typedef to swap the length
 *   and buffer address return values for the input function
 * - Check next_in and next_out for Z_NULL on entry to inflate()
 *
 * The history for versions after 1.2.0 are in ChangeLog in zlib distribution.
 */

// #include "zutil.h" /* In sys-zlib.h (see make-zlib.r) */
// #include "inftrees.h" /* In sys-zlib.h (see make-zlib.r) */
// #include "inflate.h" /* In sys-zlib.h (see make-zlib.r) */
// #include "inffast.h" /* In sys-zlib.h (see make-zlib.r) */

#ifdef MAKEFIXED
#  ifndef BUILDFIXED
#    define BUILDFIXED
#  endif
#endif

/* function prototypes */
local void fixedtables OF((struct inflate_state FAR *state));
local int updatewindow OF((z_streamp strm, const unsigned char FAR *end,
                           unsigned copy));
#ifdef BUILDFIXED
   void makefixed OF((void));
#endif
local unsigned syncsearch OF((unsigned FAR *have, const unsigned char FAR *buf,
                              unsigned len));

int ZEXPORT inflateResetKeep(strm)
z_streamp strm;
{
    struct inflate_state FAR *state;

    if (strm == Z_NULL || strm->state == Z_NULL) return Z_STREAM_ERROR;
    state = (struct inflate_state FAR *)strm->state;
    strm->total_in = strm->total_out = state->total = 0;
    strm->msg = Z_NULL;
    if (state->wrap)        /* to support ill-conceived Java test suite */
        strm->adler = state->wrap & 1;
    state->mode = HEAD;
    state->last = 0;
    state->havedict = 0;
    state->dmax = 32768U;
    state->head = Z_NULL;
    state->hold = 0;
    state->bits = 0;
    state->lencode = state->distcode = state->next = state->codes;
    state->sane = 1;
    state->back = -1;
    Tracev((stderr, "inflate: reset\n"));
    return Z_OK;
}

int ZEXPORT inflateReset(strm)
z_streamp strm;
{
    struct inflate_state FAR *state;

    if (strm == Z_NULL || strm->state == Z_NULL) return Z_STREAM_ERROR;
    state = (struct inflate_state FAR *)strm->state;
    state->wsize = 0;
    state->whave = 0;
    state->wnext = 0;
    return inflateResetKeep(strm);
}

int ZEXPORT inflateReset2(strm, windowBits)
z_streamp strm;
int windowBits;
{
    int wrap;
    struct inflate_state FAR *state;

    /* get the state */
    if (strm == Z_NULL || strm->state == Z_NULL) return Z_STREAM_ERROR;
    state = (struct inflate_state FAR *)strm->state;

    /* extract wrap request from windowBits parameter */
    if (windowBits < 0) {
        wrap = 0;
        windowBits = -windowBits;
    }
    else {
        wrap = (windowBits >> 4) + 1;
#ifdef GUNZIP
        if (windowBits < 48)
            windowBits &= 15;
#endif
    }

    /* set number of window bits, free window if different */
    if (windowBits && (windowBits < 8 || windowBits > 15))
        return Z_STREAM_ERROR;
    if (state->window != Z_NULL && state->wbits != (unsigned)windowBits) {
        ZFREE(strm, state->window);
        state->window = Z_NULL;
    }

    /* update state and reset the rest of it */
    state->wrap = wrap;
    state->wbits = (unsigned)windowBits;
    return inflateReset(strm);
}

int ZEXPORT inflateInit2_(strm, windowBits, version, stream_size)
z_streamp strm;
int windowBits;
const char *version;
int stream_size;
{
    int ret;
    struct inflate_state FAR *state;

    if (version == Z_NULL || version[0] != ZLIB_VERSION[0] ||
        stream_size != (int)(sizeof(z_stream)))
        return Z_VERSION_ERROR;
    if (strm == Z_NULL) return Z_STREAM_ERROR;
    strm->msg = Z_NULL;                 /* in case we return an error */
    if (strm->zalloc == (alloc_func)0) {
#ifdef Z_SOLO
        return Z_STREAM_ERROR;
#else
        strm->zalloc = zcalloc;
        strm->opaque = (voidpf)0;
#endif
    }
    if (strm->zfree == (free_func)0)
#ifdef Z_SOLO
        return Z_STREAM_ERROR;
#else
        strm->zfree = zcfree;
#endif
    state = (struct inflate_state FAR *)
            ZALLOC(strm, 1, sizeof(struct inflate_state));
    if (state == Z_NULL) return Z_MEM_ERROR;
    Tracev((stderr, "inflate: allocated\n"));
    strm->state = (struct internal_state FAR *)state;
    state->window = Z_NULL;
    ret = inflateReset2(strm, windowBits);
    if (ret != Z_OK) {
        ZFREE(strm, state);
        strm->state = Z_NULL;
    }
    return ret;
}

int ZEXPORT inflateInit_(strm, version, stream_size)
z_streamp strm;
const char *version;
int stream_size;
{
<<<<<<< HEAD
  int r;
  uInt hn = 0;          /* hufts used in space */
  uIntf *v;             /* work area for huft_build */

  if ((v = (uIntf*)ZALLOC(z, 19, sizeof(uInt))) == Z_NULL)
    return Z_MEM_ERROR;
  r = huft_build(c, 19, 19, (uIntf*)Z_NULL, (uIntf*)Z_NULL,
                 tb, bb, hp, &hn, v);
  if (r == Z_DATA_ERROR){
//	  z->msg = (char*)"oversubscribed dynamic bit lengths tree";
	  }

  else if (r == Z_BUF_ERROR || *bb == 0)
  {
//    z->msg = (char*)"incomplete dynamic bit lengths tree";
    r = Z_DATA_ERROR;
  }
  ZFREE(z, v);
  return r;
=======
    return inflateInit2_(strm, DEF_WBITS, version, stream_size);
>>>>>>> 59ee14f7
}

int ZEXPORT inflatePrime(strm, bits, value)
z_streamp strm;
int bits;
int value;
{
    struct inflate_state FAR *state;

    if (strm == Z_NULL || strm->state == Z_NULL) return Z_STREAM_ERROR;
    state = (struct inflate_state FAR *)strm->state;
    if (bits < 0) {
        state->hold = 0;
        state->bits = 0;
        return Z_OK;
    }
    if (bits > 16 || state->bits + bits > 32) return Z_STREAM_ERROR;
    value &= (1L << bits) - 1;
    state->hold += value << state->bits;
    state->bits += bits;
    return Z_OK;
}

/*
   Return state with length and distance decoding tables and index sizes set to
   fixed code decoding.  Normally this returns fixed tables from inffixed.h.
   If BUILDFIXED is defined, then instead this routine builds the tables the
   first time it's called, and returns those tables the first time and
   thereafter.  This reduces the size of the code by about 2K bytes, in
   exchange for a little execution time.  However, BUILDFIXED should not be
   used for threaded applications, since the rewriting of the tables and virgin
   may not be thread-safe.
 */
local void fixedtables(state)
struct inflate_state FAR *state;
{
#ifdef BUILDFIXED
    static int virgin = 1;
    static code *lenfix, *distfix;
    static code fixed[544];

    /* build fixed huffman tables if first call (may not be thread safe) */
    if (virgin) {
        unsigned sym, bits;
        static code *next;

        /* literal/length table */
        sym = 0;
        while (sym < 144) state->lens[sym++] = 8;
        while (sym < 256) state->lens[sym++] = 9;
        while (sym < 280) state->lens[sym++] = 7;
        while (sym < 288) state->lens[sym++] = 8;
        next = fixed;
        lenfix = next;
        bits = 9;
        inflate_table(LENS, state->lens, 288, &(next), &(bits), state->work);

        /* distance table */
        sym = 0;
        while (sym < 32) state->lens[sym++] = 5;
        distfix = next;
        bits = 5;
        inflate_table(DISTS, state->lens, 32, &(next), &(bits), state->work);

        /* do this just once */
        virgin = 0;
    }
#else /* !BUILDFIXED */
    /* inffixed.h -- table for decoding fixed codes
     * Generated automatically by makefixed().
     */

    /* WARNING: this file should *not* be used by applications.
       It is part of the implementation of this library and is
       subject to change. Applications should only use zlib.h.
     */

<<<<<<< HEAD
  /* build literal/length tree */
  r = huft_build(c, nl, 257, cplens, cplext, tl, bl, hp, &hn, v);
  if (r != Z_OK || *bl == 0)
  {
	  if (r == Z_DATA_ERROR){
//		  z->msg = (char*)"oversubscribed literal/length tree";
		  }

    else if (r != Z_MEM_ERROR)
=======
    static const code lenfix[512] = {
        {96,7,0},{0,8,80},{0,8,16},{20,8,115},{18,7,31},{0,8,112},{0,8,48},
        {0,9,192},{16,7,10},{0,8,96},{0,8,32},{0,9,160},{0,8,0},{0,8,128},
        {0,8,64},{0,9,224},{16,7,6},{0,8,88},{0,8,24},{0,9,144},{19,7,59},
        {0,8,120},{0,8,56},{0,9,208},{17,7,17},{0,8,104},{0,8,40},{0,9,176},
        {0,8,8},{0,8,136},{0,8,72},{0,9,240},{16,7,4},{0,8,84},{0,8,20},
        {21,8,227},{19,7,43},{0,8,116},{0,8,52},{0,9,200},{17,7,13},{0,8,100},
        {0,8,36},{0,9,168},{0,8,4},{0,8,132},{0,8,68},{0,9,232},{16,7,8},
        {0,8,92},{0,8,28},{0,9,152},{20,7,83},{0,8,124},{0,8,60},{0,9,216},
        {18,7,23},{0,8,108},{0,8,44},{0,9,184},{0,8,12},{0,8,140},{0,8,76},
        {0,9,248},{16,7,3},{0,8,82},{0,8,18},{21,8,163},{19,7,35},{0,8,114},
        {0,8,50},{0,9,196},{17,7,11},{0,8,98},{0,8,34},{0,9,164},{0,8,2},
        {0,8,130},{0,8,66},{0,9,228},{16,7,7},{0,8,90},{0,8,26},{0,9,148},
        {20,7,67},{0,8,122},{0,8,58},{0,9,212},{18,7,19},{0,8,106},{0,8,42},
        {0,9,180},{0,8,10},{0,8,138},{0,8,74},{0,9,244},{16,7,5},{0,8,86},
        {0,8,22},{64,8,0},{19,7,51},{0,8,118},{0,8,54},{0,9,204},{17,7,15},
        {0,8,102},{0,8,38},{0,9,172},{0,8,6},{0,8,134},{0,8,70},{0,9,236},
        {16,7,9},{0,8,94},{0,8,30},{0,9,156},{20,7,99},{0,8,126},{0,8,62},
        {0,9,220},{18,7,27},{0,8,110},{0,8,46},{0,9,188},{0,8,14},{0,8,142},
        {0,8,78},{0,9,252},{96,7,0},{0,8,81},{0,8,17},{21,8,131},{18,7,31},
        {0,8,113},{0,8,49},{0,9,194},{16,7,10},{0,8,97},{0,8,33},{0,9,162},
        {0,8,1},{0,8,129},{0,8,65},{0,9,226},{16,7,6},{0,8,89},{0,8,25},
        {0,9,146},{19,7,59},{0,8,121},{0,8,57},{0,9,210},{17,7,17},{0,8,105},
        {0,8,41},{0,9,178},{0,8,9},{0,8,137},{0,8,73},{0,9,242},{16,7,4},
        {0,8,85},{0,8,21},{16,8,258},{19,7,43},{0,8,117},{0,8,53},{0,9,202},
        {17,7,13},{0,8,101},{0,8,37},{0,9,170},{0,8,5},{0,8,133},{0,8,69},
        {0,9,234},{16,7,8},{0,8,93},{0,8,29},{0,9,154},{20,7,83},{0,8,125},
        {0,8,61},{0,9,218},{18,7,23},{0,8,109},{0,8,45},{0,9,186},{0,8,13},
        {0,8,141},{0,8,77},{0,9,250},{16,7,3},{0,8,83},{0,8,19},{21,8,195},
        {19,7,35},{0,8,115},{0,8,51},{0,9,198},{17,7,11},{0,8,99},{0,8,35},
        {0,9,166},{0,8,3},{0,8,131},{0,8,67},{0,9,230},{16,7,7},{0,8,91},
        {0,8,27},{0,9,150},{20,7,67},{0,8,123},{0,8,59},{0,9,214},{18,7,19},
        {0,8,107},{0,8,43},{0,9,182},{0,8,11},{0,8,139},{0,8,75},{0,9,246},
        {16,7,5},{0,8,87},{0,8,23},{64,8,0},{19,7,51},{0,8,119},{0,8,55},
        {0,9,206},{17,7,15},{0,8,103},{0,8,39},{0,9,174},{0,8,7},{0,8,135},
        {0,8,71},{0,9,238},{16,7,9},{0,8,95},{0,8,31},{0,9,158},{20,7,99},
        {0,8,127},{0,8,63},{0,9,222},{18,7,27},{0,8,111},{0,8,47},{0,9,190},
        {0,8,15},{0,8,143},{0,8,79},{0,9,254},{96,7,0},{0,8,80},{0,8,16},
        {20,8,115},{18,7,31},{0,8,112},{0,8,48},{0,9,193},{16,7,10},{0,8,96},
        {0,8,32},{0,9,161},{0,8,0},{0,8,128},{0,8,64},{0,9,225},{16,7,6},
        {0,8,88},{0,8,24},{0,9,145},{19,7,59},{0,8,120},{0,8,56},{0,9,209},
        {17,7,17},{0,8,104},{0,8,40},{0,9,177},{0,8,8},{0,8,136},{0,8,72},
        {0,9,241},{16,7,4},{0,8,84},{0,8,20},{21,8,227},{19,7,43},{0,8,116},
        {0,8,52},{0,9,201},{17,7,13},{0,8,100},{0,8,36},{0,9,169},{0,8,4},
        {0,8,132},{0,8,68},{0,9,233},{16,7,8},{0,8,92},{0,8,28},{0,9,153},
        {20,7,83},{0,8,124},{0,8,60},{0,9,217},{18,7,23},{0,8,108},{0,8,44},
        {0,9,185},{0,8,12},{0,8,140},{0,8,76},{0,9,249},{16,7,3},{0,8,82},
        {0,8,18},{21,8,163},{19,7,35},{0,8,114},{0,8,50},{0,9,197},{17,7,11},
        {0,8,98},{0,8,34},{0,9,165},{0,8,2},{0,8,130},{0,8,66},{0,9,229},
        {16,7,7},{0,8,90},{0,8,26},{0,9,149},{20,7,67},{0,8,122},{0,8,58},
        {0,9,213},{18,7,19},{0,8,106},{0,8,42},{0,9,181},{0,8,10},{0,8,138},
        {0,8,74},{0,9,245},{16,7,5},{0,8,86},{0,8,22},{64,8,0},{19,7,51},
        {0,8,118},{0,8,54},{0,9,205},{17,7,15},{0,8,102},{0,8,38},{0,9,173},
        {0,8,6},{0,8,134},{0,8,70},{0,9,237},{16,7,9},{0,8,94},{0,8,30},
        {0,9,157},{20,7,99},{0,8,126},{0,8,62},{0,9,221},{18,7,27},{0,8,110},
        {0,8,46},{0,9,189},{0,8,14},{0,8,142},{0,8,78},{0,9,253},{96,7,0},
        {0,8,81},{0,8,17},{21,8,131},{18,7,31},{0,8,113},{0,8,49},{0,9,195},
        {16,7,10},{0,8,97},{0,8,33},{0,9,163},{0,8,1},{0,8,129},{0,8,65},
        {0,9,227},{16,7,6},{0,8,89},{0,8,25},{0,9,147},{19,7,59},{0,8,121},
        {0,8,57},{0,9,211},{17,7,17},{0,8,105},{0,8,41},{0,9,179},{0,8,9},
        {0,8,137},{0,8,73},{0,9,243},{16,7,4},{0,8,85},{0,8,21},{16,8,258},
        {19,7,43},{0,8,117},{0,8,53},{0,9,203},{17,7,13},{0,8,101},{0,8,37},
        {0,9,171},{0,8,5},{0,8,133},{0,8,69},{0,9,235},{16,7,8},{0,8,93},
        {0,8,29},{0,9,155},{20,7,83},{0,8,125},{0,8,61},{0,9,219},{18,7,23},
        {0,8,109},{0,8,45},{0,9,187},{0,8,13},{0,8,141},{0,8,77},{0,9,251},
        {16,7,3},{0,8,83},{0,8,19},{21,8,195},{19,7,35},{0,8,115},{0,8,51},
        {0,9,199},{17,7,11},{0,8,99},{0,8,35},{0,9,167},{0,8,3},{0,8,131},
        {0,8,67},{0,9,231},{16,7,7},{0,8,91},{0,8,27},{0,9,151},{20,7,67},
        {0,8,123},{0,8,59},{0,9,215},{18,7,19},{0,8,107},{0,8,43},{0,9,183},
        {0,8,11},{0,8,139},{0,8,75},{0,9,247},{16,7,5},{0,8,87},{0,8,23},
        {64,8,0},{19,7,51},{0,8,119},{0,8,55},{0,9,207},{17,7,15},{0,8,103},
        {0,8,39},{0,9,175},{0,8,7},{0,8,135},{0,8,71},{0,9,239},{16,7,9},
        {0,8,95},{0,8,31},{0,9,159},{20,7,99},{0,8,127},{0,8,63},{0,9,223},
        {18,7,27},{0,8,111},{0,8,47},{0,9,191},{0,8,15},{0,8,143},{0,8,79},
        {0,9,255}
    };

    static const code distfix[32] = {
        {16,5,1},{23,5,257},{19,5,17},{27,5,4097},{17,5,5},{25,5,1025},
        {21,5,65},{29,5,16385},{16,5,3},{24,5,513},{20,5,33},{28,5,8193},
        {18,5,9},{26,5,2049},{22,5,129},{64,5,0},{16,5,2},{23,5,385},
        {19,5,25},{27,5,6145},{17,5,7},{25,5,1537},{21,5,97},{29,5,24577},
        {16,5,4},{24,5,769},{20,5,49},{28,5,12289},{18,5,13},{26,5,3073},
        {22,5,193},{64,5,0}
    };
#endif /* BUILDFIXED */
    state->lencode = lenfix;
    state->lenbits = 9;
    state->distcode = distfix;
    state->distbits = 5;
}

#ifdef MAKEFIXED
#include <stdio.h>

/*
   Write out the inffixed.h that is #include'd above.  Defining MAKEFIXED also
   defines BUILDFIXED, so the tables are built on the fly.  makefixed() writes
   those tables to stdout, which would be piped to inffixed.h.  A small program
   can simply call makefixed to do this:

    void makefixed(void);

    int main(void)
>>>>>>> 59ee14f7
    {
        makefixed();
        return 0;
    }

<<<<<<< HEAD
  /* build distance tree */
  r = huft_build(c + nl, nd, 0, cpdist, cpdext, td, bd, hp, &hn, v);
  if (r != Z_OK || (*bd == 0 && nl > 257))
  {
	  if (r == Z_DATA_ERROR){
//		  z->msg = (char*)"oversubscribed distance tree";
		  }

    else if (r == Z_BUF_ERROR) {
#ifdef PKZIP_BUG_WORKAROUND
      r = Z_OK;
=======
   Then that can be linked with zlib built with MAKEFIXED defined and run:

    a.out > inffixed.h
 */
void makefixed()
{
    unsigned low, size;
    struct inflate_state state;

    fixedtables(&state);
    puts("    /* inffixed.h -- table for decoding fixed codes");
    puts("     * Generated automatically by makefixed().");
    puts("     */");
    puts("");
    puts("    /* WARNING: this file should *not* be used by applications.");
    puts("       It is part of the implementation of this library and is");
    puts("       subject to change. Applications should only use zlib.h.");
    puts("     */");
    puts("");
    size = 1U << 9;
    printf("    static const code lenfix[%u] = {", size);
    low = 0;
    for (;;) {
        if ((low % 7) == 0) printf("\n        ");
        printf("{%u,%u,%d}", (low & 127) == 99 ? 64 : state.lencode[low].op,
               state.lencode[low].bits, state.lencode[low].val);
        if (++low == size) break;
        putchar(',');
>>>>>>> 59ee14f7
    }
    puts("\n    };");
    size = 1U << 5;
    printf("\n    static const code distfix[%u] = {", size);
    low = 0;
    for (;;) {
        if ((low % 6) == 0) printf("\n        ");
        printf("{%u,%u,%d}", state.distcode[low].op, state.distcode[low].bits,
               state.distcode[low].val);
        if (++low == size) break;
        putchar(',');
    }
    puts("\n    };");
}
#endif /* MAKEFIXED */

/*
   Update the window with the last wsize (normally 32K) bytes written before
   returning.  If window does not exist yet, create it.  This is only called
   when a window is already in use, or when output has been written during this
   inflate call, but the end of the deflate stream has not been reached yet.
   It is also called to create a window for dictionary data when a dictionary
   is loaded.

   Providing output buffers larger than 32K to inflate() should provide a speed
   advantage, since only the last 32K of output is copied to the sliding window
   upon return from inflate(), and since all distances after the first 32K of
   output will fall in the output data, making match copies simpler and faster.
   The advantage may be dependent on the size of the processor's data caches.
 */
local int updatewindow(strm, end, copy)
z_streamp strm;
const Bytef *end;
unsigned copy;
{
    struct inflate_state FAR *state;
    unsigned dist;

    state = (struct inflate_state FAR *)strm->state;

    /* if it hasn't been done already, allocate space for the window */
    if (state->window == Z_NULL) {
        state->window = (unsigned char FAR *)
                        ZALLOC(strm, 1U << state->wbits,
                               sizeof(unsigned char));
        if (state->window == Z_NULL) return 1;
    }

    /* if window not in use yet, initialize */
    if (state->wsize == 0) {
        state->wsize = 1U << state->wbits;
        state->wnext = 0;
        state->whave = 0;
    }

    /* copy state->wsize or less output bytes into the circular window */
    if (copy >= state->wsize) {
        zmemcpy(state->window, end - state->wsize, state->wsize);
        state->wnext = 0;
        state->whave = state->wsize;
    }
    else {
        dist = state->wsize - state->wnext;
        if (dist > copy) dist = copy;
        zmemcpy(state->window + state->wnext, end - copy, dist);
        copy -= dist;
        if (copy) {
            zmemcpy(state->window, end - copy, copy);
            state->wnext = copy;
            state->whave = state->wsize;
        }
        else {
            state->wnext += dist;
            if (state->wnext == state->wsize) state->wnext = 0;
            if (state->whave < state->wsize) state->whave += dist;
        }
    }
    return 0;
}

/* Macros for inflate(): */

/* check function to use adler32() for zlib or crc32() for gzip */
#ifdef GUNZIP
#  define UPDATE(check, buf, len) \
    (state->flags ? crc32(check, buf, len) : adler32(check, buf, len))
#else
#  define UPDATE(check, buf, len) adler32(check, buf, len)
#endif

/* check macros for header crc */
#ifdef GUNZIP
#  define CRC2(check, word) \
    do { \
        hbuf[0] = (unsigned char)(word); \
        hbuf[1] = (unsigned char)((word) >> 8); \
        check = crc32(check, hbuf, 2); \
    } while (0)

#  define CRC4(check, word) \
    do { \
        hbuf[0] = (unsigned char)(word); \
        hbuf[1] = (unsigned char)((word) >> 8); \
        hbuf[2] = (unsigned char)((word) >> 16); \
        hbuf[3] = (unsigned char)((word) >> 24); \
        check = crc32(check, hbuf, 4); \
    } while (0)
#endif

/* Load registers with state in inflate() for speed */
#define LOAD() \
    do { \
        put = strm->next_out; \
        left = strm->avail_out; \
        next = strm->next_in; \
        have = strm->avail_in; \
        hold = state->hold; \
        bits = state->bits; \
    } while (0)

/* Restore state from registers in inflate() */
#define RESTORE() \
    do { \
        strm->next_out = put; \
        strm->avail_out = left; \
        strm->next_in = next; \
        strm->avail_in = have; \
        state->hold = hold; \
        state->bits = bits; \
    } while (0)

/* Clear the input bit accumulator */
#define INITBITS() \
    do { \
        hold = 0; \
        bits = 0; \
    } while (0)

/* Get a byte of input into the bit accumulator, or return from inflate()
   if there is no input available. */
#define PULLBYTE() \
    do { \
        if (have == 0) goto inf_leave; \
        have--; \
        hold += (unsigned long)(*next++) << bits; \
        bits += 8; \
    } while (0)

/* Assure that there are at least n bits in the bit accumulator.  If there is
   not enough available input to do that, then return from inflate(). */
#define NEEDBITS(n) \
    do { \
        while (bits < (unsigned)(n)) \
            PULLBYTE(); \
    } while (0)

/* Return the low n bits of the bit accumulator (n < 16) */
#define BITS(n) \
    ((unsigned)hold & ((1U << (n)) - 1))

/* Remove n bits from the bit accumulator */
#define DROPBITS(n) \
    do { \
        hold >>= (n); \
        bits -= (unsigned)(n); \
    } while (0)

/* Remove zero to seven bits as needed to go to a byte boundary */
#define BYTEBITS() \
    do { \
        hold >>= bits & 7; \
        bits -= bits & 7; \
    } while (0)

<<<<<<< HEAD
/* inflate.c -- zlib interface to inflate modules
 * Copyright (C) 1995-1998 Mark Adler
 * For conditions of distribution and use, see copyright notice in zlib.h
 */

//rls#include "zutil.h"
//rls#include "infblock.h"
=======
/*
   inflate() uses a state machine to process as much input data and generate as
   much output data as possible before returning.  The state machine is
   structured roughly as follows:

    for (;;) switch (state) {
    ...
    case STATEn:
        if (not enough input data or output space to make progress)
            return;
        ... make progress ...
        state = STATEm;
        break;
    ...
    }

   so when inflate() is called again, the same case is attempted again, and
   if the appropriate resources are provided, the machine proceeds to the
   next state.  The NEEDBITS() macro is usually the way the state evaluates
   whether it can proceed or should return.  NEEDBITS() does the return if
   the requested bits are not available.  The typical use of the BITS macros
   is:

        NEEDBITS(n);
        ... do something with BITS(n) ...
        DROPBITS(n);

   where NEEDBITS(n) either returns from inflate() if there isn't enough
   input left to load n bits into the accumulator, or it continues.  BITS(n)
   gives the low n bits in the accumulator.  When done, DROPBITS(n) drops
   the low n bits off the accumulator.  INITBITS() clears the accumulator
   and sets the number of available bits to zero.  BYTEBITS() discards just
   enough bits to put the accumulator on a byte boundary.  After BYTEBITS()
   and a NEEDBITS(8), then BITS(8) would return the next byte in the stream.

   NEEDBITS(n) uses PULLBYTE() to get an available byte of input, or to return
   if there is no input available.  The decoding of variable length codes uses
   PULLBYTE() directly in order to pull just enough bytes to decode the next
   code, and no more.

   Some states loop until they get enough input, making sure that enough
   state information is maintained to continue the loop where it left off
   if NEEDBITS() returns in the loop.  For example, want, need, and keep
   would all have to actually be part of the saved state in case NEEDBITS()
   returns:

    case STATEw:
        while (want < need) {
            NEEDBITS(n);
            keep[want++] = BITS(n);
            DROPBITS(n);
        }
        state = STATEx;
    case STATEx:

   As shown above, if the next state is also the next case, then the break
   is omitted.

   A state may also return if there is not enough output space available to
   complete that state.  Those states are copying stored data, writing a
   literal byte, and copying a matching string.

   When returning, a "goto inf_leave" is used to update the total counters,
   update the check value, and determine whether any progress has been made
   during that inflate() call in order to return the proper return code.
   Progress is defined as a change in either strm->avail_in or strm->avail_out.
   When there is a window, goto inf_leave will update the window with the last
   output written.  If a goto inf_leave occurs in the middle of decompression
   and there is no window currently, goto inf_leave will create one and copy
   output to the window for the next call of inflate().

   In this implementation, the flush parameter of inflate() only affects the
   return code (per zlib.h).  inflate() always writes as much as possible to
   strm->next_out, given the space available and the provided input--the effect
   documented in zlib.h of Z_SYNC_FLUSH.  Furthermore, inflate() always defers
   the allocation of and copying into a sliding window until necessary, which
   provides the effect documented in zlib.h for Z_FINISH when the entire input
   stream available.  So the only thing the flush parameter actually does is:
   when flush is set to Z_FINISH, inflate() cannot return Z_OK.  Instead it
   will return Z_BUF_ERROR if it has not reached the end of the stream.
 */

int ZEXPORT inflate(strm, flush)
z_streamp strm;
int flush;
{
    struct inflate_state FAR *state;
    z_const unsigned char FAR *next;    /* next input */
    unsigned char FAR *put;     /* next output */
    unsigned have, left;        /* available input and output */
    unsigned long hold;         /* bit buffer */
    unsigned bits;              /* bits in bit buffer */
    unsigned in, out;           /* save starting available input and output */
    unsigned copy;              /* number of stored or match bytes to copy */
    unsigned char FAR *from;    /* where to copy match bytes from */
    code here;                  /* current decoding table entry */
    code last;                  /* parent table entry */
    unsigned len;               /* length to copy for repeats, bits to drop */
    int ret;                    /* return code */
#ifdef GUNZIP
    unsigned char hbuf[4];      /* buffer for gzip header crc calculation */
#endif
    static const unsigned short order[19] = /* permutation of code lengths */
        {16, 17, 18, 0, 8, 7, 9, 6, 10, 5, 11, 4, 12, 3, 13, 2, 14, 1, 15};
>>>>>>> 59ee14f7

    if (strm == Z_NULL || strm->state == Z_NULL || strm->next_out == Z_NULL ||
        (strm->next_in == Z_NULL && strm->avail_in != 0))
        return Z_STREAM_ERROR;

<<<<<<< HEAD
typedef enum {
      METHOD,   /* waiting for method byte */
      FLAG,     /* waiting for flag byte */
      DICT4,    /* four dictionary check bytes to go */
      DICT3,    /* three dictionary check bytes to go */
      DICT2,    /* two dictionary check bytes to go */
      DICT1,    /* one dictionary check byte to go */
      DICT0,    /* waiting for inflateSetDictionary */
      BLOCKS,   /* decompressing blocks */
      CHECK4,   /* four check bytes to go */
      CHECK3,   /* three check bytes to go */
      CHECK2,   /* two check bytes to go */
      CHECK1,   /* one check byte to go */
      IM_DONE,     /* finished check, done */
      IM_BAD}      /* got an error--stay here */
inflate_mode;

/* inflate private state */
struct inflate_internal_state {

  /* mode */
  inflate_mode  mode;   /* current inflate mode */

  /* mode dependent information */
  union {
    uInt method;        /* if FLAGS, method byte */
    struct {
      uLong was;                /* computed check value */
      uLong need;               /* stream check value */
    } check;            /* if CHECK, check values to compare */
    uInt marker;        /* if IM_BAD, inflateSync's marker bytes count */
  } sub;        /* submode */

  /* mode independent information */
  int  nowrap;          /* flag for no wrapper */
  uInt wbits;           /* log2(window size)  (8..15, defaults to 15) */
  inflate_blocks_statef
    *blocks;            /* current inflate_blocks state */
=======
    state = (struct inflate_state FAR *)strm->state;
    if (state->mode == TYPE) state->mode = TYPEDO;      /* skip check */
    LOAD();
    in = have;
    out = left;
    ret = Z_OK;
    for (;;)
        switch (state->mode) {
        case HEAD:
            if (state->wrap == 0) {
                state->mode = TYPEDO;
                break;
            }
            NEEDBITS(16);
#ifdef GUNZIP
            if ((state->wrap & 2) && hold == 0x8b1f) {  /* gzip header */
                state->check = crc32(0L, Z_NULL, 0);
                CRC2(state->check, hold);
                INITBITS();
                state->mode = FLAGS;
                break;
            }
            state->flags = 0;           /* expect zlib header */
            if (state->head != Z_NULL)
                state->head->done = -1;
            if (!(state->wrap & 1) ||   /* check if zlib header allowed */
#else
            if (
#endif
                ((BITS(8) << 8) + (hold >> 8)) % 31) {
                strm->msg = (char *)"incorrect header check";
                state->mode = BAD;
                break;
            }
            if (BITS(4) != Z_DEFLATED) {
                strm->msg = (char *)"unknown compression method";
                state->mode = BAD;
                break;
            }
            DROPBITS(4);
            len = BITS(4) + 8;
            if (state->wbits == 0)
                state->wbits = len;
            else if (len > state->wbits) {
                strm->msg = (char *)"invalid window size";
                state->mode = BAD;
                break;
            }
            state->dmax = 1U << len;
            Tracev((stderr, "inflate:   zlib header ok\n"));
            strm->adler = state->check = adler32(0L, Z_NULL, 0);
            state->mode = hold & 0x200 ? DICTID : TYPE;
            INITBITS();
            break;
#ifdef GUNZIP
        case FLAGS:
            NEEDBITS(16);
            state->flags = (int)(hold);
            if ((state->flags & 0xff) != Z_DEFLATED) {
                strm->msg = (char *)"unknown compression method";
                state->mode = BAD;
                break;
            }
            if (state->flags & 0xe000) {
                strm->msg = (char *)"unknown header flags set";
                state->mode = BAD;
                break;
            }
            if (state->head != Z_NULL)
                state->head->text = (int)((hold >> 8) & 1);
            if (state->flags & 0x0200) CRC2(state->check, hold);
            INITBITS();
            state->mode = TIME;
        case TIME:
            NEEDBITS(32);
            if (state->head != Z_NULL)
                state->head->time = hold;
            if (state->flags & 0x0200) CRC4(state->check, hold);
            INITBITS();
            state->mode = OS;
        case OS:
            NEEDBITS(16);
            if (state->head != Z_NULL) {
                state->head->xflags = (int)(hold & 0xff);
                state->head->os = (int)(hold >> 8);
            }
            if (state->flags & 0x0200) CRC2(state->check, hold);
            INITBITS();
            state->mode = EXLEN;
        case EXLEN:
            if (state->flags & 0x0400) {
                NEEDBITS(16);
                state->length = (unsigned)(hold);
                if (state->head != Z_NULL)
                    state->head->extra_len = (unsigned)hold;
                if (state->flags & 0x0200) CRC2(state->check, hold);
                INITBITS();
            }
            else if (state->head != Z_NULL)
                state->head->extra = Z_NULL;
            state->mode = EXTRA;
        case EXTRA:
            if (state->flags & 0x0400) {
                copy = state->length;
                if (copy > have) copy = have;
                if (copy) {
                    if (state->head != Z_NULL &&
                        state->head->extra != Z_NULL) {
                        len = state->head->extra_len - state->length;
                        zmemcpy(state->head->extra + len, next,
                                len + copy > state->head->extra_max ?
                                state->head->extra_max - len : copy);
                    }
                    if (state->flags & 0x0200)
                        state->check = crc32(state->check, next, copy);
                    have -= copy;
                    next += copy;
                    state->length -= copy;
                }
                if (state->length) goto inf_leave;
            }
            state->length = 0;
            state->mode = NAME;
        case NAME:
            if (state->flags & 0x0800) {
                if (have == 0) goto inf_leave;
                copy = 0;
                do {
                    len = (unsigned)(next[copy++]);
                    if (state->head != Z_NULL &&
                            state->head->name != Z_NULL &&
                            state->length < state->head->name_max)
                        state->head->name[state->length++] = len;
                } while (len && copy < have);
                if (state->flags & 0x0200)
                    state->check = crc32(state->check, next, copy);
                have -= copy;
                next += copy;
                if (len) goto inf_leave;
            }
            else if (state->head != Z_NULL)
                state->head->name = Z_NULL;
            state->length = 0;
            state->mode = COMMENT;
        case COMMENT:
            if (state->flags & 0x1000) {
                if (have == 0) goto inf_leave;
                copy = 0;
                do {
                    len = (unsigned)(next[copy++]);
                    if (state->head != Z_NULL &&
                            state->head->comment != Z_NULL &&
                            state->length < state->head->comm_max)
                        state->head->comment[state->length++] = len;
                } while (len && copy < have);
                if (state->flags & 0x0200)
                    state->check = crc32(state->check, next, copy);
                have -= copy;
                next += copy;
                if (len) goto inf_leave;
            }
            else if (state->head != Z_NULL)
                state->head->comment = Z_NULL;
            state->mode = HCRC;
        case HCRC:
            if (state->flags & 0x0200) {
                NEEDBITS(16);
                if (hold != (state->check & 0xffff)) {
                    strm->msg = (char *)"header crc mismatch";
                    state->mode = BAD;
                    break;
                }
                INITBITS();
            }
            if (state->head != Z_NULL) {
                state->head->hcrc = (int)((state->flags >> 9) & 1);
                state->head->done = 1;
            }
            strm->adler = state->check = crc32(0L, Z_NULL, 0);
            state->mode = TYPE;
            break;
#endif
        case DICTID:
            NEEDBITS(32);
            strm->adler = state->check = ZSWAP32(hold);
            INITBITS();
            state->mode = DICT;
        case DICT:
            if (state->havedict == 0) {
                RESTORE();
                return Z_NEED_DICT;
            }
            strm->adler = state->check = adler32(0L, Z_NULL, 0);
            state->mode = TYPE;
        case TYPE:
            if (flush == Z_BLOCK || flush == Z_TREES) goto inf_leave;
        case TYPEDO:
            if (state->last) {
                BYTEBITS();
                state->mode = CHECK;
                break;
            }
            NEEDBITS(3);
            state->last = BITS(1);
            DROPBITS(1);
            switch (BITS(2)) {
            case 0:                             /* stored block */
                Tracev((stderr, "inflate:     stored block%s\n",
                        state->last ? " (last)" : ""));
                state->mode = STORED;
                break;
            case 1:                             /* fixed block */
                fixedtables(state);
                Tracev((stderr, "inflate:     fixed codes block%s\n",
                        state->last ? " (last)" : ""));
                state->mode = LEN_;             /* decode codes */
                if (flush == Z_TREES) {
                    DROPBITS(2);
                    goto inf_leave;
                }
                break;
            case 2:                             /* dynamic block */
                Tracev((stderr, "inflate:     dynamic codes block%s\n",
                        state->last ? " (last)" : ""));
                state->mode = TABLE;
                break;
            case 3:
                strm->msg = (char *)"invalid block type";
                state->mode = BAD;
            }
            DROPBITS(2);
            break;
        case STORED:
            BYTEBITS();                         /* go to byte boundary */
            NEEDBITS(32);
            if ((hold & 0xffff) != ((hold >> 16) ^ 0xffff)) {
                strm->msg = (char *)"invalid stored block lengths";
                state->mode = BAD;
                break;
            }
            state->length = (unsigned)hold & 0xffff;
            Tracev((stderr, "inflate:       stored length %u\n",
                    state->length));
            INITBITS();
            state->mode = COPY_;
            if (flush == Z_TREES) goto inf_leave;
        case COPY_:
            state->mode = COPY;
        case COPY:
            copy = state->length;
            if (copy) {
                if (copy > have) copy = have;
                if (copy > left) copy = left;
                if (copy == 0) goto inf_leave;
                zmemcpy(put, next, copy);
                have -= copy;
                next += copy;
                left -= copy;
                put += copy;
                state->length -= copy;
                break;
            }
            Tracev((stderr, "inflate:       stored end\n"));
            state->mode = TYPE;
            break;
        case TABLE:
            NEEDBITS(14);
            state->nlen = BITS(5) + 257;
            DROPBITS(5);
            state->ndist = BITS(5) + 1;
            DROPBITS(5);
            state->ncode = BITS(4) + 4;
            DROPBITS(4);
#ifndef PKZIP_BUG_WORKAROUND
            if (state->nlen > 286 || state->ndist > 30) {
                strm->msg = (char *)"too many length or distance symbols";
                state->mode = BAD;
                break;
            }
#endif
            Tracev((stderr, "inflate:       table sizes ok\n"));
            state->have = 0;
            state->mode = LENLENS;
        case LENLENS:
            while (state->have < state->ncode) {
                NEEDBITS(3);
                state->lens[order[state->have++]] = (unsigned short)BITS(3);
                DROPBITS(3);
            }
            while (state->have < 19)
                state->lens[order[state->have++]] = 0;
            state->next = state->codes;
            state->lencode = (const code FAR *)(state->next);
            state->lenbits = 7;
            ret = inflate_table(CODES, state->lens, 19, &(state->next),
                                &(state->lenbits), state->work);
            if (ret) {
                strm->msg = (char *)"invalid code lengths set";
                state->mode = BAD;
                break;
            }
            Tracev((stderr, "inflate:       code lengths ok\n"));
            state->have = 0;
            state->mode = CODELENS;
        case CODELENS:
            while (state->have < state->nlen + state->ndist) {
                for (;;) {
                    here = state->lencode[BITS(state->lenbits)];
                    if ((unsigned)(here.bits) <= bits) break;
                    PULLBYTE();
                }
                if (here.val < 16) {
                    DROPBITS(here.bits);
                    state->lens[state->have++] = here.val;
                }
                else {
                    if (here.val == 16) {
                        NEEDBITS(here.bits + 2);
                        DROPBITS(here.bits);
                        if (state->have == 0) {
                            strm->msg = (char *)"invalid bit length repeat";
                            state->mode = BAD;
                            break;
                        }
                        len = state->lens[state->have - 1];
                        copy = 3 + BITS(2);
                        DROPBITS(2);
                    }
                    else if (here.val == 17) {
                        NEEDBITS(here.bits + 3);
                        DROPBITS(here.bits);
                        len = 0;
                        copy = 3 + BITS(3);
                        DROPBITS(3);
                    }
                    else {
                        NEEDBITS(here.bits + 7);
                        DROPBITS(here.bits);
                        len = 0;
                        copy = 11 + BITS(7);
                        DROPBITS(7);
                    }
                    if (state->have + copy > state->nlen + state->ndist) {
                        strm->msg = (char *)"invalid bit length repeat";
                        state->mode = BAD;
                        break;
                    }
                    while (copy--)
                        state->lens[state->have++] = (unsigned short)len;
                }
            }
>>>>>>> 59ee14f7

            /* handle error breaks in while */
            if (state->mode == BAD) break;

            /* check for end-of-block code (better have one) */
            if (state->lens[256] == 0) {
                strm->msg = (char *)"invalid code -- missing end-of-block";
                state->mode = BAD;
                break;
            }

            /* build code tables -- note: do not change the lenbits or distbits
               values here (9 and 6) without reading the comments in inftrees.h
               concerning the ENOUGH constants, which depend on those values */
            state->next = state->codes;
            state->lencode = (const code FAR *)(state->next);
            state->lenbits = 9;
            ret = inflate_table(LENS, state->lens, state->nlen, &(state->next),
                                &(state->lenbits), state->work);
            if (ret) {
                strm->msg = (char *)"invalid literal/lengths set";
                state->mode = BAD;
                break;
            }
            state->distcode = (const code FAR *)(state->next);
            state->distbits = 6;
            ret = inflate_table(DISTS, state->lens + state->nlen, state->ndist,
                            &(state->next), &(state->distbits), state->work);
            if (ret) {
                strm->msg = (char *)"invalid distances set";
                state->mode = BAD;
                break;
            }
            Tracev((stderr, "inflate:       codes ok\n"));
            state->mode = LEN_;
            if (flush == Z_TREES) goto inf_leave;
        case LEN_:
            state->mode = LEN;
        case LEN:
            if (have >= 6 && left >= 258) {
                RESTORE();
                inflate_fast(strm, out);
                LOAD();
                if (state->mode == TYPE)
                    state->back = -1;
                break;
            }
            state->back = 0;
            for (;;) {
                here = state->lencode[BITS(state->lenbits)];
                if ((unsigned)(here.bits) <= bits) break;
                PULLBYTE();
            }
            if (here.op && (here.op & 0xf0) == 0) {
                last = here;
                for (;;) {
                    here = state->lencode[last.val +
                            (BITS(last.bits + last.op) >> last.bits)];
                    if ((unsigned)(last.bits + here.bits) <= bits) break;
                    PULLBYTE();
                }
                DROPBITS(last.bits);
                state->back += last.bits;
            }
            DROPBITS(here.bits);
            state->back += here.bits;
            state->length = (unsigned)here.val;
            if ((int)(here.op) == 0) {
                Tracevv((stderr, here.val >= 0x20 && here.val < 0x7f ?
                        "inflate:         literal '%c'\n" :
                        "inflate:         literal 0x%02x\n", here.val));
                state->mode = LIT;
                break;
            }
            if (here.op & 32) {
                Tracevv((stderr, "inflate:         end of block\n"));
                state->back = -1;
                state->mode = TYPE;
                break;
            }
            if (here.op & 64) {
                strm->msg = (char *)"invalid literal/length code";
                state->mode = BAD;
                break;
            }
            state->extra = (unsigned)(here.op) & 15;
            state->mode = LENEXT;
        case LENEXT:
            if (state->extra) {
                NEEDBITS(state->extra);
                state->length += BITS(state->extra);
                DROPBITS(state->extra);
                state->back += state->extra;
            }
            Tracevv((stderr, "inflate:         length %u\n", state->length));
            state->was = state->length;
            state->mode = DIST;
        case DIST:
            for (;;) {
                here = state->distcode[BITS(state->distbits)];
                if ((unsigned)(here.bits) <= bits) break;
                PULLBYTE();
            }
            if ((here.op & 0xf0) == 0) {
                last = here;
                for (;;) {
                    here = state->distcode[last.val +
                            (BITS(last.bits + last.op) >> last.bits)];
                    if ((unsigned)(last.bits + here.bits) <= bits) break;
                    PULLBYTE();
                }
                DROPBITS(last.bits);
                state->back += last.bits;
            }
            DROPBITS(here.bits);
            state->back += here.bits;
            if (here.op & 64) {
                strm->msg = (char *)"invalid distance code";
                state->mode = BAD;
                break;
            }
            state->offset = (unsigned)here.val;
            state->extra = (unsigned)(here.op) & 15;
            state->mode = DISTEXT;
        case DISTEXT:
            if (state->extra) {
                NEEDBITS(state->extra);
                state->offset += BITS(state->extra);
                DROPBITS(state->extra);
                state->back += state->extra;
            }
#ifdef INFLATE_STRICT
            if (state->offset > state->dmax) {
                strm->msg = (char *)"invalid distance too far back";
                state->mode = BAD;
                break;
            }
#endif
            Tracevv((stderr, "inflate:         distance %u\n", state->offset));
            state->mode = MATCH;
        case MATCH:
            if (left == 0) goto inf_leave;
            copy = out - left;
            if (state->offset > copy) {         /* copy from window */
                copy = state->offset - copy;
                if (copy > state->whave) {
                    if (state->sane) {
                        strm->msg = (char *)"invalid distance too far back";
                        state->mode = BAD;
                        break;
                    }
#ifdef INFLATE_ALLOW_INVALID_DISTANCE_TOOFAR_ARRR
                    Trace((stderr, "inflate.c too far\n"));
                    copy -= state->whave;
                    if (copy > state->length) copy = state->length;
                    if (copy > left) copy = left;
                    left -= copy;
                    state->length -= copy;
                    do {
                        *put++ = 0;
                    } while (--copy);
                    if (state->length == 0) state->mode = LEN;
                    break;
#endif
                }
                if (copy > state->wnext) {
                    copy -= state->wnext;
                    from = state->window + (state->wsize - copy);
                }
                else
                    from = state->window + (state->wnext - copy);
                if (copy > state->length) copy = state->length;
            }
            else {                              /* copy from output */
                from = put - state->offset;
                copy = state->length;
            }
            if (copy > left) copy = left;
            left -= copy;
            state->length -= copy;
            do {
                *put++ = *from++;
            } while (--copy);
            if (state->length == 0) state->mode = LEN;
            break;
        case LIT:
            if (left == 0) goto inf_leave;
            *put++ = (unsigned char)(state->length);
            left--;
            state->mode = LEN;
            break;
        case CHECK:
            if (state->wrap) {
                NEEDBITS(32);
                out -= left;
                strm->total_out += out;
                state->total += out;
                if (out)
                    strm->adler = state->check =
                        UPDATE(state->check, put - out, out);
                out = left;
                if ((
#ifdef GUNZIP
                     state->flags ? hold :
#endif
                     ZSWAP32(hold)) != state->check) {
                    strm->msg = (char *)"incorrect data check";
                    state->mode = BAD;
                    break;
                }
                INITBITS();
                Tracev((stderr, "inflate:   check matches trailer\n"));
            }
#ifdef GUNZIP
            state->mode = LENGTH;
        case LENGTH:
            if (state->wrap && state->flags) {
                NEEDBITS(32);
                if (hold != (state->total & 0xffffffffUL)) {
                    strm->msg = (char *)"incorrect length check";
                    state->mode = BAD;
                    break;
                }
                INITBITS();
                Tracev((stderr, "inflate:   length matches trailer\n"));
            }
#endif
            state->mode = DONE;
        case DONE:
            ret = Z_STREAM_END;
            goto inf_leave;
        case BAD:
            ret = Z_DATA_ERROR;
            goto inf_leave;
        case MEM:
            return Z_MEM_ERROR;
        case SYNC:
        default:
            return Z_STREAM_ERROR;
        }

    /*
       Return from inflate(), updating the total counts and the check value.
       If there was no progress during the inflate() call, return a buffer
       error.  Call updatewindow() to create and/or update the window state.
       Note: a memory error from inflate() is non-recoverable.
     */
  inf_leave:
    RESTORE();
    if (state->wsize || (out != strm->avail_out && state->mode < BAD &&
            (state->mode < CHECK || flush != Z_FINISH)))
        if (updatewindow(strm, strm->next_out, out - strm->avail_out)) {
            state->mode = MEM;
            return Z_MEM_ERROR;
        }
    in -= strm->avail_in;
    out -= strm->avail_out;
    strm->total_in += in;
    strm->total_out += out;
    state->total += out;
    if (state->wrap && out)
        strm->adler = state->check =
            UPDATE(state->check, strm->next_out - out, out);
    strm->data_type = state->bits + (state->last ? 64 : 0) +
                      (state->mode == TYPE ? 128 : 0) +
                      (state->mode == LEN_ || state->mode == COPY_ ? 256 : 0);
    if (((in == 0 && out == 0) || flush == Z_FINISH) && ret == Z_OK)
        ret = Z_BUF_ERROR;
    return ret;
}

int ZEXPORT inflateEnd(strm)
z_streamp strm;
{
    struct inflate_state FAR *state;
    if (strm == Z_NULL || strm->state == Z_NULL || strm->zfree == (free_func)0)
        return Z_STREAM_ERROR;
    state = (struct inflate_state FAR *)strm->state;
    if (state->window != Z_NULL) ZFREE(strm, state->window);
    ZFREE(strm, strm->state);
    strm->state = Z_NULL;
    Tracev((stderr, "inflate: end\n"));
    return Z_OK;
}

int ZEXPORT inflateGetDictionary(strm, dictionary, dictLength)
z_streamp strm;
Bytef *dictionary;
uInt *dictLength;
{
    struct inflate_state FAR *state;

    /* check state */
    if (strm == Z_NULL || strm->state == Z_NULL) return Z_STREAM_ERROR;
    state = (struct inflate_state FAR *)strm->state;

    /* copy dictionary */
    if (state->whave && dictionary != Z_NULL) {
        zmemcpy(dictionary, state->window + state->wnext,
                state->whave - state->wnext);
        zmemcpy(dictionary + state->whave - state->wnext,
                state->window, state->wnext);
    }
    if (dictLength != Z_NULL)
        *dictLength = state->whave;
    return Z_OK;
}

int ZEXPORT inflateSetDictionary(strm, dictionary, dictLength)
z_streamp strm;
const Bytef *dictionary;
uInt dictLength;
{
    struct inflate_state FAR *state;
    unsigned long dictid;
    int ret;

    /* check state */
    if (strm == Z_NULL || strm->state == Z_NULL) return Z_STREAM_ERROR;
    state = (struct inflate_state FAR *)strm->state;
    if (state->wrap != 0 && state->mode != DICT)
        return Z_STREAM_ERROR;

    /* check for correct dictionary identifier */
    if (state->mode == DICT) {
        dictid = adler32(0L, Z_NULL, 0);
        dictid = adler32(dictid, dictionary, dictLength);
        if (dictid != state->check)
            return Z_DATA_ERROR;
    }

    /* copy dictionary to window using updatewindow(), which will amend the
       existing dictionary if appropriate */
    ret = updatewindow(strm, dictionary + dictLength, dictLength);
    if (ret) {
        state->mode = MEM;
        return Z_MEM_ERROR;
    }
    state->havedict = 1;
    Tracev((stderr, "inflate:   dictionary set\n"));
    return Z_OK;
}

int ZEXPORT inflateGetHeader(strm, head)
z_streamp strm;
gz_headerp head;
{
    struct inflate_state FAR *state;

    /* check state */
    if (strm == Z_NULL || strm->state == Z_NULL) return Z_STREAM_ERROR;
    state = (struct inflate_state FAR *)strm->state;
    if ((state->wrap & 2) == 0) return Z_STREAM_ERROR;

    /* save header structure */
    state->head = head;
    head->done = 0;
    return Z_OK;
}

/*
   Search buf[0..len-1] for the pattern: 0, 0, 0xff, 0xff.  Return when found
   or when out of input.  When called, *have is the number of pattern bytes
   found in order so far, in 0..3.  On return *have is updated to the new
   state.  If on return *have equals four, then the pattern was found and the
   return value is how many bytes were read including the last byte of the
   pattern.  If *have is less than four, then the pattern has not been found
   yet and the return value is len.  In the latter case, syncsearch() can be
   called again with more data and the *have state.  *have is initialized to
   zero for the first call.
 */
local unsigned syncsearch(have, buf, len)
unsigned FAR *have;
const unsigned char FAR *buf;
unsigned len;
{
    unsigned got;
    unsigned next;

    got = *have;
    next = 0;
    while (next < len && got < 4) {
        if ((int)(buf[next]) == (got < 2 ? 0 : 0xff))
            got++;
        else if (buf[next])
            got = 0;
        else
            got = 4 - got;
        next++;
    }
    *have = got;
    return next;
}

int ZEXPORT inflateSync(strm)
z_streamp strm;
{
    unsigned len;               /* number of bytes to look at or looked at */
    unsigned long in, out;      /* temporary to save total_in and total_out */
    unsigned char buf[4];       /* to restore bit buffer to byte string */
    struct inflate_state FAR *state;

    /* check parameters */
    if (strm == Z_NULL || strm->state == Z_NULL) return Z_STREAM_ERROR;
    state = (struct inflate_state FAR *)strm->state;
    if (strm->avail_in == 0 && state->bits < 8) return Z_BUF_ERROR;

    /* if first time, start search in bit buffer */
    if (state->mode != SYNC) {
        state->mode = SYNC;
        state->hold <<= state->bits & 7;
        state->bits -= state->bits & 7;
        len = 0;
        while (state->bits >= 8) {
            buf[len++] = (unsigned char)(state->hold);
            state->hold >>= 8;
            state->bits -= 8;
        }
        state->have = 0;
        syncsearch(&(state->have), buf, len);
    }

    /* search available input */
    len = syncsearch(&(state->have), strm->next_in, strm->avail_in);
    strm->avail_in -= len;
    strm->next_in += len;
    strm->total_in += len;

    /* return no joy or set up to restart inflate() on a new block */
    if (state->have != 4) return Z_DATA_ERROR;
    in = strm->total_in;  out = strm->total_out;
    inflateReset(strm);
    strm->total_in = in;  strm->total_out = out;
    state->mode = TYPE;
    return Z_OK;
}

/*
   Returns true if inflate is currently at the end of a block generated by
   Z_SYNC_FLUSH or Z_FULL_FLUSH. This function is used by one PPP
   implementation to provide an additional safety check. PPP uses
   Z_SYNC_FLUSH but removes the length bytes of the resulting empty stored
   block. When decompressing, PPP checks that at the end of input packet,
   inflate is waiting for these length bytes.
 */
int ZEXPORT inflateSyncPoint(strm)
z_streamp strm;
{
    struct inflate_state FAR *state;

    if (strm == Z_NULL || strm->state == Z_NULL) return Z_STREAM_ERROR;
    state = (struct inflate_state FAR *)strm->state;
    return state->mode == STORED && state->bits == 0;
}

int ZEXPORT inflateCopy(dest, source)
z_streamp dest;
z_streamp source;
{
    struct inflate_state FAR *state;
    struct inflate_state FAR *copy;
    unsigned char FAR *window;
    unsigned wsize;

    /* check input */
    if (dest == Z_NULL || source == Z_NULL || source->state == Z_NULL ||
        source->zalloc == (alloc_func)0 || source->zfree == (free_func)0)
        return Z_STREAM_ERROR;
    state = (struct inflate_state FAR *)source->state;

    /* allocate space */
    copy = (struct inflate_state FAR *)
           ZALLOC(source, 1, sizeof(struct inflate_state));
    if (copy == Z_NULL) return Z_MEM_ERROR;
    window = Z_NULL;
    if (state->window != Z_NULL) {
        window = (unsigned char FAR *)
                 ZALLOC(source, 1U << state->wbits, sizeof(unsigned char));
        if (window == Z_NULL) {
            ZFREE(source, copy);
            return Z_MEM_ERROR;
        }
    }

    /* copy state */
    zmemcpy((voidpf)dest, (voidpf)source, sizeof(z_stream));
    zmemcpy((voidpf)copy, (voidpf)state, sizeof(struct inflate_state));
    if (state->lencode >= state->codes &&
        state->lencode <= state->codes + ENOUGH - 1) {
        copy->lencode = copy->codes + (state->lencode - state->codes);
        copy->distcode = copy->codes + (state->distcode - state->codes);
    }
    copy->next = copy->codes + (state->next - state->codes);
    if (window != Z_NULL) {
        wsize = 1U << state->wbits;
        zmemcpy(window, state->window, wsize);
    }
    copy->window = window;
    dest->state = (struct internal_state FAR *)copy;
    return Z_OK;
}

int ZEXPORT inflateUndermine(strm, subvert)
z_streamp strm;
int subvert;
{
    struct inflate_state FAR *state;

    if (strm == Z_NULL || strm->state == Z_NULL) return Z_STREAM_ERROR;
    state = (struct inflate_state FAR *)strm->state;
    state->sane = !subvert;
#ifdef INFLATE_ALLOW_INVALID_DISTANCE_TOOFAR_ARRR
    return Z_OK;
#else
    state->sane = 1;
    return Z_DATA_ERROR;
#endif
}

long ZEXPORT inflateMark(strm)
z_streamp strm;
{
    struct inflate_state FAR *state;

    if (strm == Z_NULL || strm->state == Z_NULL) return -1L << 16;
    state = (struct inflate_state FAR *)strm->state;
    return ((long)(state->back) << 16) +
        (state->mode == COPY ? state->length :
            (state->mode == MATCH ? state->was - state->length : 0));
}<|MERGE_RESOLUTION|>--- conflicted
+++ resolved
@@ -933,12 +933,6 @@
 #define DO8(buf,i)  DO4(buf,i); DO4(buf,i+4);
 #define DO16(buf)   DO8(buf,0); DO8(buf,8);
 
-<<<<<<< HEAD
-/* adler32.c -- compute the Adler-32 checksum of a data stream
- * Copyright (C) 1995-1998 Mark Adler
- * For conditions of distribution and use, see copyright notice in zlib.h
- */
-=======
 /* use NO_DIVIDE if your processor does not do division in hardware --
    try it both ways to see which is faster */
 #ifdef NO_DIVIDE
@@ -978,7 +972,6 @@
 #  define MOD28(a) a %= BASE
 #  define MOD63(a) a %= BASE
 #endif
->>>>>>> 59ee14f7
 
 /* ========================================================================= */
 uLong ZEXPORT adler32(adler, buf, len)
@@ -1051,24 +1044,11 @@
     return adler | (sum2 << 16);
 }
 
-<<<<<<< HEAD
-/***********************************************************************
-**
-*/	unsigned long ADLER32(const char *buf, unsigned int len)
-/*
-***********************************************************************/
-{
-	return adler32(1L, buf, len);
-}
-
-uLong crc32(uLong num, const Bytef *buf, uInt len)
-=======
 /* ========================================================================= */
 local uLong adler32_combine_(adler1, adler2, len2)
     uLong adler1;
     uLong adler2;
     z_off64_t len2;
->>>>>>> 59ee14f7
 {
     unsigned long sum1;
     unsigned long sum2;
@@ -1110,11 +1090,7 @@
     return adler32_combine_(adler1, adler2, len2);
 }
 /* deflate.c -- compress data using the deflation algorithm
-<<<<<<< HEAD
- * Copyright (C) 1995-1998 Jean-loup Gailly.
-=======
  * Copyright (C) 1995-2013 Jean-loup Gailly and Mark Adler
->>>>>>> 59ee14f7
  * For conditions of distribution and use, see copyright notice in zlib.h
  */
 
@@ -1367,14 +1343,9 @@
         strm->zfree = zcfree;
 #endif
 
-<<<<<<< HEAD
-	if (!strm->checksum) strm->checksum = adler32;
-
-=======
 #ifdef FASTEST
     if (level != 0) level = 1;
 #else
->>>>>>> 59ee14f7
     if (level == Z_DEFAULT_COMPRESSION) level = 6;
 #endif
 
@@ -1547,13 +1518,7 @@
 int ZEXPORT deflateReset (strm)
     z_streamp strm;
 {
-<<<<<<< HEAD
-    put_byte(s, (Byte)(b >> 8));
-    put_byte(s, (Byte)(b & 0xff));
-}
-=======
     int ret;
->>>>>>> 59ee14f7
 
     ret = deflateResetKeep(strm);
     if (ret == Z_OK)
@@ -2661,17 +2626,6 @@
  * Flush the current block, with given end-of-file flag.
  * IN assertion: strstart is set to the end of the current match.
  */
-<<<<<<< HEAD
-static void
-FLUSH_BLOCK_ONLY(deflate_state *s, int eof) {
-   _tr_flush_block(s, (s->block_start >= 0L ?
-                   (charf *)&s->window[(unsigned)s->block_start] :
-                   (charf *)Z_NULL),
-		(ulg)((long)s->strstart - s->block_start),
-		(eof));
-   s->block_start = s->strstart;
-   flush_pending(s->strm);
-=======
 #define FLUSH_BLOCK_ONLY(s, last) { \
    _tr_flush_block(s, (s->block_start >= 0L ? \
                    (charf *)&s->window[(unsigned)s->block_start] : \
@@ -2681,7 +2635,6 @@
    s->block_start = s->strstart; \
    flush_pending(s->strm); \
    Tracev((stderr,"[FLUSH]")); \
->>>>>>> 59ee14f7
 }
 
 /* Same but force premature exit if necessary. */
@@ -2991,81 +2944,10 @@
 }
 #endif /* FASTEST */
 
-<<<<<<< HEAD
-
-///////////////////////////////////////////////////////////////////////
-
-
-/* infblock.c -- interpret and process block types to last block
- * Copyright (C) 1995-1998 Mark Adler
- * For conditions of distribution and use, see copyright notice in zlib.h
- */
-
-//rls#include "zutil.h"
-//rls#include "infblock.h"
-//rls#include "inftrees.h"
-//rls#include "infcodes.h"
-//rls#include "infutil.h"
-
-//rls struct inflate_codes_state {int dummy;}; /* for buggy compilers */
-
-/* simplify the use of the inflate_huft type with some defines */
-#define exop word.what.Exop
-#define INFBITS word.what.Bits
-
-/* Table for deflate from PKZIP's appnote.txt. */
-local const uInt border[] = { /* Order of the bit length code lengths */
-        16, 17, 18, 0, 8, 7, 9, 6, 10, 5, 11, 4, 12, 3, 13, 2, 14, 1, 15};
-
-/*
-   Notes beyond the 1.93a appnote.txt:
-
-   1. Distance pointers never point before the beginning of the output
-      stream.
-   2. Distance pointers can point back across blocks, up to 32k away.
-   3. There is an implied maximum of 7 bits for the bit length table and
-      15 bits for the actual data.
-   4. If only one code exists, then it is encoded using one bit.  (Zero
-      would be more efficient, but perhaps a little confusing.)  If two
-      codes exist, they are coded using one bit each (0 and 1).
-   5. There is no way of sending zero distance codes--a dummy must be
-      sent if there are none.  (History: a pre 2.0 version of PKZIP would
-      store blocks with no distance codes, but this was discovered to be
-      too harsh a criterion.)  Valid only for 1.93a.  2.04c does allow
-      zero distance codes, which is sent as one code of zero bits in
-      length.
-   6. There are up to 286 literal/length codes.  Code 256 represents the
-      end-of-block.  Note however that the static length tree defines
-      288 codes just to fill out the Huffman codes.  Codes 286 and 287
-      cannot be used though, since there is no length base or extra bits
-      defined for them.  Similarily, there are up to 30 distance codes.
-      However, static trees define 32 codes (all 5 bits) to fill out the
-      Huffman codes, but the last two had better not show up in the data.
-   7. Unzip can check dynamic Huffman blocks for complete code sets.
-      The exception is that a single code would not be complete (see #4).
-   8. The five bits following the block type is really the number of
-      literal codes sent minus 257.
-   9. Length codes 8,16,16 are interpreted as 13 length codes of 8 bits
-      (1+6+6).  Therefore, to output three times the length, you output
-      three codes (1+1+1), whereas to output four times the same length,
-      you only need two codes (1+3).  Hmm.
-  10. In the tree reconstruction algorithm, Code = Code + Increment
-      only if BitLength(i) is not zero.  (Pretty obvious.)
-  11. Correction: 4 Bits: # of Bit Length codes - 4     (4 - 19)
-  12. Note: length code 284 can represent 227-258, but length code 285
-      really is 258.  The last length deserves its own, short code
-      since it gets used a lot in very redundant files.  The length
-      258 is special since 258 - 3 (the min match length) is 255.
-  13. The literal/length and distance code bit lengths are read as a
-      single stream of lengths.  It is possible (and advantageous) for
-      a repeat code (16, 17, or 18) to go across the boundary between
-      the two sets of lengths.
-=======
 /* ===========================================================================
  * For Z_RLE, simply look for runs of bytes, generate matches only of distance
  * one.  Do not maintain a hash table.  (It will be regenerated if this run of
  * deflate switches away from Z_RLE.)
->>>>>>> 59ee14f7
  */
 local block_state deflate_rle(s, flush)
     deflate_state *s;
@@ -3088,76 +2970,6 @@
             if (s->lookahead == 0) break; /* flush the current block */
         }
 
-<<<<<<< HEAD
-/* void inflate_set_dictionary(s, d, n) */
-/* inflate_blocks_statef *s; */
-/* const Bytef *d; */
-/* uInt  n; */
-/* { */
-/*   zmemcpy(s->window, d, n); */
-/*   s->read = s->write = s->window + n; */
-/* } */
-
-
-/////////////////////////////////////////////////////////////////////////
-
-
-/* infcodes.c -- process literals and length/distance pairs
- * Copyright (C) 1995-1998 Mark Adler
- * For conditions of distribution and use, see copyright notice in zlib.h
- */
-
-//rls#include "zutil.h"
-//rls#include "inftrees.h"
-//rls#include "infblock.h"
-//rls#include "infcodes.h"
-//rls#include "infutil.h"
-
-/* simplify the use of the inflate_huft type with some defines */
-#define exop word.what.Exop
-#define INFBITS word.what.Bits
-
-typedef enum {        /* waiting for "i:"=input, "o:"=output, "x:"=nothing */
-      START,    /* x: set up for LEN */
-      LEN,      /* i: get length/literal/eob next */
-      LENEXT,   /* i: getting length extra (have base) */
-      DIST,     /* i: get distance next */
-      DISTEXT,  /* i: getting distance extra */
-      COPY,     /* o: copying bytes in window, waiting for space */
-      LIT,      /* o: got literal, waiting for output space */
-      WASH,     /* o: got eob, possibly still output waiting */
-      END,      /* x: got eob and all data flushed */
-      BADCODE}  /* x: got error */
-inflate_codes_mode;
-
-/* inflate codes private state */
-struct inflate_codes_state {
-
-  /* mode */
-  inflate_codes_mode mode;      /* current inflate_codes mode */
-
-  /* mode dependent information */
-  uInt len;
-  union {
-    struct {
-      inflate_huft *tree;       /* pointer into tree */
-      uInt need;                /* bits needed */
-    } code;             /* if LEN or DIST, where in tree */
-    uInt lit;           /* if LIT, literal */
-    struct {
-      uInt get;                 /* bits to get for extra */
-      uInt dist;                /* distance back to copy from */
-    } copy;             /* if EXT or COPY, where and how much */
-  } sub;                /* submode */
-
-  /* mode independent information */
-  Byte lbits;           /* ltree bits decoded per branch */
-  Byte dbits;           /* dtree bits decoder per branch */
-  inflate_huft *ltree;          /* literal/length/eob tree */
-  inflate_huft *dtree;          /* distance tree */
-
-};
-=======
         /* See how many times the previous byte repeats */
         s->match_length = 0;
         if (s->lookahead >= MIN_MATCH && s->strstart > 0) {
@@ -3177,7 +2989,6 @@
             }
             Assert(scan <= s->window+(uInt)(s->window_size-1), "wild scan");
         }
->>>>>>> 59ee14f7
 
         /* Emit match if have run of MIN_MATCH or longer, else emit literal */
         if (s->match_length >= MIN_MATCH) {
@@ -3246,11 +3057,7 @@
     return block_done;
 }
 /* zutil.c -- target dependent utility functions for the compression library
-<<<<<<< HEAD
- * Copyright (C) 1995-1998 Jean-loup Gailly.
-=======
  * Copyright (C) 1995-2005, 2010, 2011, 2012 Jean-loup Gailly.
->>>>>>> 59ee14f7
  * For conditions of distribution and use, see copyright notice in zlib.h
  */
 
@@ -3574,11 +3381,7 @@
 
 #endif /* !Z_SOLO */
 /* compress.c -- compress a memory buffer
-<<<<<<< HEAD
- * Copyright (C) 1995-1998 Jean-loup Gailly.
-=======
  * Copyright (C) 1995-2005 Jean-loup Gailly.
->>>>>>> 59ee14f7
  * For conditions of distribution and use, see copyright notice in zlib.h
  */
 
@@ -3658,11 +3461,7 @@
            (sourceLen >> 25) + 13;
 }
 /* uncompr.c -- decompress a memory buffer
-<<<<<<< HEAD
- * Copyright (C) 1995-1998 Jean-loup Gailly.
-=======
  * Copyright (C) 1995-2003, 2010 Jean-loup Gailly.
->>>>>>> 59ee14f7
  * For conditions of distribution and use, see copyright notice in zlib.h
  */
 
@@ -3720,111 +3519,9 @@
     err = inflateEnd(&stream);
     return err;
 }
-<<<<<<< HEAD
-
-//////////////////////////////////////////////////////////////////////////////
-
-
-/* inflate_util.c -- data and routines common to blocks and codes
- * Copyright (C) 1995-1998 Mark Adler
- * For conditions of distribution and use, see copyright notice in zlib.h
- */
-
-//rls#include "zutil.h"
-//rls#include "infblock.h"
-//rls#include "inftrees.h"
-//rls#include "infcodes.h"
-//rls#include "infutil.h"
-
-//rls struct inflate_codes_state {int dummy;}; /* for buggy compilers */
-
-/* And'ing with mask[n] masks the lower n bits */
-uInt inflate_mask[17] = {
-    0x0000,
-    0x0001, 0x0003, 0x0007, 0x000f, 0x001f, 0x003f, 0x007f, 0x00ff,
-    0x01ff, 0x03ff, 0x07ff, 0x0fff, 0x1fff, 0x3fff, 0x7fff, 0xffff
-};
-
-
-/* copy as much as possible from the sliding window to the output area */
-int inflate_flush(s, z, r)
-inflate_blocks_statef *s;
-z_streamp z;
-int r;
-{
-  uInt n;
-  Bytef *p;
-  Bytef *q;
-
-  /* local copies of source and destination pointers */
-  p = z->next_out;
-  q = s->read;
-
-  /* compute number of bytes to copy as far as end of window */
-  n = (uInt)((q <= s->write ? s->write : s->end) - q);
-  if (n > z->avail_out) n = z->avail_out;
-  if (n && r == Z_BUF_ERROR) r = Z_OK;
-
-  /* update counters */
-  z->avail_out -= n;
-  z->total_out += n;
-
-  /* update check information */
-  if (s->checkfn != Z_NULL)
-    z->adler = s->check = (*s->checkfn)(s->check, q, n);
-
-  /* copy as far as end of window */
-  zmemcpy(p, q, n);
-  p += n;
-  q += n;
-
-  /* see if more to copy at beginning of window */
-  if (q == s->end)
-  {
-    /* wrap pointers */
-    q = s->window;
-    if (s->write == s->end)
-      s->write = s->window;
-
-    /* compute bytes to copy */
-    n = (uInt)(s->write - q);
-    if (n > z->avail_out) n = z->avail_out;
-    if (n && r == Z_BUF_ERROR) r = Z_OK;
-
-    /* update counters */
-    z->avail_out -= n;
-    z->total_out += n;
-
-    /* update check information */
-    if (s->checkfn != Z_NULL)
-      z->adler = s->check = (*s->checkfn)(s->check, q, n);
-
-    /* copy */
-    zmemcpy(p, q, n);
-    p += n;
-    q += n;
-  }
-
-  /* update pointers */
-  z->next_out = p;
-  s->read = q;
-
-  /* done */
-  return r;
-}
-
-
-
-////////////////////////////////////////////////////////////////////////////
-
-
-/* trees.c -- output deflated data using Huffman coding
- * Copyright (C) 1995-1998 Jean-loup Gailly
-=======
 /* trees.c -- output deflated data using Huffman coding
  * Copyright (C) 1995-2012 Jean-loup Gailly
  * detect_data_type() function provided freely by Cosmin Truta, 2006
->>>>>>> 59ee14f7
  * For conditions of distribution and use, see copyright notice in zlib.h
  */
 
@@ -4136,21 +3833,6 @@
 #ifdef DEBUG
 local void send_bits      OF((deflate_state *s, int value, int length));
 
-<<<<<<< HEAD
-/* !!! #define */
-static void send_bits(deflate_state *s, int value, int length)
-{ int len = length;
-  if (s->bi_valid > (int)Buf_size - len) {
-    int val = value;
-    s->bi_buf |= (val << s->bi_valid);
-    put_short(s, s->bi_buf);
-    s->bi_buf = (ush)val >> (Buf_size - s->bi_valid);
-    s->bi_valid += len - Buf_size;
-  } else {
-    s->bi_buf |= (value) << s->bi_valid;
-    s->bi_valid += len;
-  }
-=======
 local void send_bits(s, value, length)
     deflate_state *s;
     int value;  /* value to send */
@@ -4173,7 +3855,6 @@
         s->bi_buf |= (ush)value << s->bi_valid;
         s->bi_valid += length;
     }
->>>>>>> 59ee14f7
 }
 #else /* !DEBUG */
 
@@ -5254,11 +4935,7 @@
                              unsigned codes, code FAR * FAR *table,
                              unsigned FAR *bits, unsigned short FAR *work));
 /* inftrees.c -- generate Huffman trees for efficient decoding
-<<<<<<< HEAD
- * Copyright (C) 1995-1998 Mark Adler
-=======
  * Copyright (C) 1995-2013 Mark Adler
->>>>>>> 59ee14f7
  * For conditions of distribution and use, see copyright notice in zlib.h
  */
 
@@ -6262,29 +5939,7 @@
 const char *version;
 int stream_size;
 {
-<<<<<<< HEAD
-  int r;
-  uInt hn = 0;          /* hufts used in space */
-  uIntf *v;             /* work area for huft_build */
-
-  if ((v = (uIntf*)ZALLOC(z, 19, sizeof(uInt))) == Z_NULL)
-    return Z_MEM_ERROR;
-  r = huft_build(c, 19, 19, (uIntf*)Z_NULL, (uIntf*)Z_NULL,
-                 tb, bb, hp, &hn, v);
-  if (r == Z_DATA_ERROR){
-//	  z->msg = (char*)"oversubscribed dynamic bit lengths tree";
-	  }
-
-  else if (r == Z_BUF_ERROR || *bb == 0)
-  {
-//    z->msg = (char*)"incomplete dynamic bit lengths tree";
-    r = Z_DATA_ERROR;
-  }
-  ZFREE(z, v);
-  return r;
-=======
     return inflateInit2_(strm, DEF_WBITS, version, stream_size);
->>>>>>> 59ee14f7
 }
 
 int ZEXPORT inflatePrime(strm, bits, value)
@@ -6362,17 +6017,6 @@
        subject to change. Applications should only use zlib.h.
      */
 
-<<<<<<< HEAD
-  /* build literal/length tree */
-  r = huft_build(c, nl, 257, cplens, cplext, tl, bl, hp, &hn, v);
-  if (r != Z_OK || *bl == 0)
-  {
-	  if (r == Z_DATA_ERROR){
-//		  z->msg = (char*)"oversubscribed literal/length tree";
-		  }
-
-    else if (r != Z_MEM_ERROR)
-=======
     static const code lenfix[512] = {
         {96,7,0},{0,8,80},{0,8,16},{20,8,115},{18,7,31},{0,8,112},{0,8,48},
         {0,9,192},{16,7,10},{0,8,96},{0,8,32},{0,9,160},{0,8,0},{0,8,128},
@@ -6477,25 +6121,11 @@
     void makefixed(void);
 
     int main(void)
->>>>>>> 59ee14f7
     {
         makefixed();
         return 0;
     }
 
-<<<<<<< HEAD
-  /* build distance tree */
-  r = huft_build(c + nl, nd, 0, cpdist, cpdext, td, bd, hp, &hn, v);
-  if (r != Z_OK || (*bd == 0 && nl > 257))
-  {
-	  if (r == Z_DATA_ERROR){
-//		  z->msg = (char*)"oversubscribed distance tree";
-		  }
-
-    else if (r == Z_BUF_ERROR) {
-#ifdef PKZIP_BUG_WORKAROUND
-      r = Z_OK;
-=======
    Then that can be linked with zlib built with MAKEFIXED defined and run:
 
     a.out > inffixed.h
@@ -6524,7 +6154,6 @@
                state.lencode[low].bits, state.lencode[low].val);
         if (++low == size) break;
         putchar(',');
->>>>>>> 59ee14f7
     }
     puts("\n    };");
     size = 1U << 5;
@@ -6699,15 +6328,6 @@
         bits -= bits & 7; \
     } while (0)
 
-<<<<<<< HEAD
-/* inflate.c -- zlib interface to inflate modules
- * Copyright (C) 1995-1998 Mark Adler
- * For conditions of distribution and use, see copyright notice in zlib.h
- */
-
-//rls#include "zutil.h"
-//rls#include "infblock.h"
-=======
 /*
    inflate() uses a state machine to process as much input data and generate as
    much output data as possible before returning.  The state machine is
@@ -6812,52 +6432,11 @@
 #endif
     static const unsigned short order[19] = /* permutation of code lengths */
         {16, 17, 18, 0, 8, 7, 9, 6, 10, 5, 11, 4, 12, 3, 13, 2, 14, 1, 15};
->>>>>>> 59ee14f7
 
     if (strm == Z_NULL || strm->state == Z_NULL || strm->next_out == Z_NULL ||
         (strm->next_in == Z_NULL && strm->avail_in != 0))
         return Z_STREAM_ERROR;
 
-<<<<<<< HEAD
-typedef enum {
-      METHOD,   /* waiting for method byte */
-      FLAG,     /* waiting for flag byte */
-      DICT4,    /* four dictionary check bytes to go */
-      DICT3,    /* three dictionary check bytes to go */
-      DICT2,    /* two dictionary check bytes to go */
-      DICT1,    /* one dictionary check byte to go */
-      DICT0,    /* waiting for inflateSetDictionary */
-      BLOCKS,   /* decompressing blocks */
-      CHECK4,   /* four check bytes to go */
-      CHECK3,   /* three check bytes to go */
-      CHECK2,   /* two check bytes to go */
-      CHECK1,   /* one check byte to go */
-      IM_DONE,     /* finished check, done */
-      IM_BAD}      /* got an error--stay here */
-inflate_mode;
-
-/* inflate private state */
-struct inflate_internal_state {
-
-  /* mode */
-  inflate_mode  mode;   /* current inflate mode */
-
-  /* mode dependent information */
-  union {
-    uInt method;        /* if FLAGS, method byte */
-    struct {
-      uLong was;                /* computed check value */
-      uLong need;               /* stream check value */
-    } check;            /* if CHECK, check values to compare */
-    uInt marker;        /* if IM_BAD, inflateSync's marker bytes count */
-  } sub;        /* submode */
-
-  /* mode independent information */
-  int  nowrap;          /* flag for no wrapper */
-  uInt wbits;           /* log2(window size)  (8..15, defaults to 15) */
-  inflate_blocks_statef
-    *blocks;            /* current inflate_blocks state */
-=======
     state = (struct inflate_state FAR *)strm->state;
     if (state->mode == TYPE) state->mode = TYPEDO;      /* skip check */
     LOAD();
@@ -7209,7 +6788,6 @@
                         state->lens[state->have++] = (unsigned short)len;
                 }
             }
->>>>>>> 59ee14f7
 
             /* handle error breaks in while */
             if (state->mode == BAD) break;
