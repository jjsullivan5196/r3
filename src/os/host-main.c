/***********************************************************************
**
**  REBOL [R3] Language Interpreter and Run-time Environment
**
**  Copyright 2012 REBOL Technologies
**  REBOL is a trademark of REBOL Technologies
**
**  Additional code modifications and improvements Copyright 2012 Saphirion AG
**
**  Licensed under the Apache License, Version 2.0 (the "License");
**  you may not use this file except in compliance with the License.
**  You may obtain a copy of the License at
**
**  http://www.apache.org/licenses/LICENSE-2.0
**
**  Unless required by applicable law or agreed to in writing, software
**  distributed under the License is distributed on an "AS IS" BASIS,
**  WITHOUT WARRANTIES OR CONDITIONS OF ANY KIND, either express or implied.
**  See the License for the specific language governing permissions and
**  limitations under the License.
**
************************************************************************
**
**	Title: Host environment main entry point
**	Note: OS independent
**  Author: Carl Sassenrath
**  Purpose:
**		Provides the outer environment that calls the REBOL lib.
**		This module is more or less just an example and includes
**		a very simple console prompt.
**
************************************************************************
**
**  WARNING to PROGRAMMERS:
**
**		This open source code is strictly managed to maintain
**		source consistency according to our standards, not yours.
**
**		1. Keep code clear and simple.
**		2. Document odd code, your reasoning, or gotchas.
**		3. Use our source style for code, indentation, comments, etc.
**		4. It must work on Win32, Linux, OS X, BSD, big/little endian.
**		5. Test your code really well before submitting it.
**
***********************************************************************/

#include <stdlib.h>
#include <stdio.h>
#include <string.h>
#include <assert.h>

#ifdef _WIN32
#undef _WIN32_WINNT
#define _WIN32_WINNT 0x0500
#include <windows.h>
#endif

#include "reb-host.h"		// standard host include files
#include "host-table.inc"

#ifdef CUSTOM_STARTUP
#include "host-init.h"
#endif

/**********************************************************************/

REBARGS Main_Args;

#ifdef TO_WINDOWS
HINSTANCE App_Instance = 0;
#endif

#ifndef REB_CORE
extern void Init_Windows(void);
extern void OS_Init_Graphics(void);
extern void OS_Destroy_Graphics(void);
#endif

extern void Init_Core_Ext(void);
extern void Shutdown_Core_Ext(void);

//#define TEST_EXTENSIONS
#ifdef TEST_EXTENSIONS
extern void Init_Ext_Test(void);	// see: host-ext-test.c
#endif

// Host bare-bones stdio functs:
extern void Open_StdIO(void);
extern void Close_StdIO(void);
extern void Put_Str(REBYTE *buf);
extern REBYTE *Get_Str();


/* coverity[+kill] */
void Host_Crash(const char *reason) {
	OS_Crash(cb_cast("REBOL Host Failure"), cb_cast(reason));
}


<<<<<<< HEAD
/***********************************************************************
**
**  MAIN ENTRY POINT
**
**	Win32 args:
**		inst:  current instance of the application (app handle)
**		prior: always NULL (use a mutex for single inst of app)
**		cmd:   command line string (or use GetCommandLine)
**	    show:  how app window is to be shown (e.g. maximize, minimize, etc.)
**
**	Win32 return:
**		If the function succeeds, terminating when it receives a WM_QUIT
**		message, it should return the exit value contained in that
**		message's wParam parameter. If the function terminates before
**		entering the message loop, it should return zero.
**
**  Posix args: as you would expect in C.
**  Posix return: ditto.
**
***********************************************************************/

// Using a main entry point for a console program (as opposed to WinMain)
// so that we can connect to the console.  See the StackOverflow question
// "Can one executable be both a console and a GUI application":
//
//     http://stackoverflow.com/questions/493536/
//
// int WINAPI WinMain(HINSTANCE inst, HINSTANCE prior, LPSTR cmd, int show)

int main(int argc, char **argv_ansi)
{
	int exit_status = 0;

=======
REBINT Host_Start(int argc, char **argv) {
>>>>>>> 62e3ea1a
	REBYTE vers[8];
	REBINT startup_rc;
	REBYTE *embedded_script = NULL;
	REBI64 embedded_size = 0;

<<<<<<< HEAD
	REBCHR **argv;

	// As defined, Put_Str takes non-const data
	REBYTE prompt_str[] = ">> ";
	REBYTE result_str[] = "== ";
	REBYTE halt_str[] = "[escape]";

	REBOOL why_alert = TRUE;
	REBYTE why_str[] = "** Note: use WHY? for more error information\n\n";

#ifdef TO_WINDOWS
	// Were we using WinMain we'd be getting our arguments in Unicode, but
	// since we're using an ordinary main() we do not.  However, this call
	// lets us slip out and pick up the arguments in Unicode form.
	argv = CommandLineToArgvW(GetCommandLineW(), &argc);
#else
	// Assume no wide character support, and just take the ANSI C args
	argv = argv_ansi;
#endif

=======
>>>>>>> 62e3ea1a
	Host_Lib = &Host_Lib_Init;

	embedded_script = OS_Read_Embedded(&embedded_size);

	// !!! Note we may have to free Main_Args.home_dir below after this
	Parse_Args(argc, argv, &Main_Args);

	vers[0] = 5; // len
	RL_Version(&vers[0]);

	// Must be done before an console I/O can occur. Does not use reb-lib,
	// so this device should open even if there are other problems.
	Open_StdIO();  // also sets up interrupt handler

	// Initialize the REBOL library (reb-lib):
	if (!CHECK_STRUCT_ALIGN) Host_Crash("Incompatible struct alignment");
	if (!Host_Lib) Host_Crash("Missing host lib");
	// !!! Second part will become vers[2] < RL_REV on release!!!
	if (vers[1] != RL_VER || vers[2] != RL_REV) Host_Crash("Incompatible reb-lib DLL");
<<<<<<< HEAD
	err_num = RL_Init(&Main_Args, Host_Lib);

	// !!! Not a good abstraction layer here, but Parse_Args may have put
	// an OS_ALLOC'd string into home_dir, via OS_Get_Current_Dir
	if (Main_Args.home_dir) OS_FREE(Main_Args.home_dir);

	if (err_num == 1) Host_Crash("Host-lib wrong size");
	if (err_num == 2) Host_Crash("Host-lib wrong version/checksum");
=======
	startup_rc = RL_Init(&Main_Args, Host_Lib);
	if (startup_rc == 1) Host_Crash("Host-lib wrong size");
	if (startup_rc == 2) Host_Crash("Host-lib wrong version/checksum");
>>>>>>> 62e3ea1a

	//Initialize core extension commands
	Init_Core_Ext();

#ifdef TEST_EXTENSIONS
	Init_Ext_Test();
#endif

#ifdef TO_WINDOWS
	// no console, we must be the child process
	if (GetStdHandle(STD_OUTPUT_HANDLE) == 0)
	{
		App_Instance = GetModuleHandle(NULL);
	}
#ifdef REB_CORE
	else //use always the console for R3/core
	{
		// GetWindowsLongPtr support 32 & 64 bit windows
		App_Instance = (HINSTANCE)GetWindowLongPtr(GetConsoleWindow(), GWLP_HINSTANCE);
	}
#else
	//followinng R3/view code behaviors when compiled as:
	//-"console app" mode: stdio redirection works but blinking console window during start
	//-"GUI app" mode stdio redirection doesn't work properly, no blinking console window during start
	else if (argc > 1) // we have command line args
	{
		// GetWindowsLongPtr support 32 & 64 bit windows
		App_Instance = (HINSTANCE)GetWindowLongPtr(GetConsoleWindow(), GWLP_HINSTANCE);
	}
	else // no command line args but a console - launch child process so GUI is initialized and exit
	{
		DWORD dwCreationFlags = CREATE_DEFAULT_ERROR_MODE | DETACHED_PROCESS;
		STARTUPINFO startinfo;
		PROCESS_INFORMATION procinfo;
		ZeroMemory(&startinfo, sizeof(startinfo));
		startinfo.cb = sizeof(startinfo);
		if (!CreateProcess(NULL, argv[0], NULL, NULL, FALSE, dwCreationFlags, NULL, NULL, &startinfo, &procinfo))
			MessageBox(0, L"CreateProcess() failed :(", L"", 0);
		exit(0);
	}
#endif //REB_CORE
#endif //TO_WINDOWS

	// Common code for console & GUI version
#ifndef REB_CORE
	Init_Windows();
	OS_Init_Graphics();
#endif // REB_CORE

	// Call sys/start function. If a compressed script is provided, it will be
	// decompressed, stored in system/options/boot-host, loaded, and evaluated.
	// Returns: 0: ok, -1: error, 1: bad data.
#ifdef CUSTOM_STARTUP
	// For custom startup, you can provide compressed script code here:
	startup_rc = RL_Start(
		&Reb_Init_Code[0], REB_INIT_SIZE,
		embedded_script, embedded_size, 0
	);
#else
	startup_rc = RL_Start(0, 0, embedded_script, embedded_size, 0);
#endif

#if !defined(ENCAP)
	// !!! What should an encapped executable do with a --do?  Here we just
	// ignore it, as the assumption is that it is a packaged system that
	// doesn't necessarily want to present itself as an arbitrary interpreter

	// Previously this command line option was handled by the Rebol Core
	// itself, in Mezzanine initialization.  However, Ren/C is catering to
	// needs of other kinds of clients.  So rather than having those clients
	// figure out how to send Rebol a "--do" option in a "command line
	// arguments buffer", it is turned the other way so that if something
	// does have a command line it needs to call APIs to run them.  This
	// "pulled out" piece of command line processing uses the RL_Api still,
	// with RL_Do_String (more options will be available with Ren/C proper)

	// !!! NOTE: Encapping needs to be thought of similarly; it is not a
	// Ren/C feature, rather a feature that some client (e.g. a console
	// client named "Rebol") would implement.

	// !!! The command line processing tells us if we have just '--do' with
	// nothing afterward by setting do_arg to NULL.  When all the command
	// line processing is taken out of Ren/C's concern that kind of decision
	// can be revisited.  In the meantime, we test for NULL.

	if (startup_rc >= 0 && (Main_Args.options & RO_DO) && Main_Args.do_arg) {
		RXIARG result;
		REBYTE *do_arg_utf8;
		REBCNT len_predicted;
		REBCNT len_encoded;
		int do_result;

		// On Windows, do_arg is a REBCHR*.  We need to get it into UTF8.
		// !!! Better helpers needed than this; Ren/C can call host's OS_ALLOC
		// so this should be more seamless.
	#ifdef TO_WINDOWS
		len_predicted = RL_Length_As_UTF8(
			Main_Args.do_arg, wcslen(Main_Args.do_arg), TRUE, TRUE
		);
		do_arg_utf8 = OS_ALLOC_ARRAY(REBYTE, len_predicted + 1);
		len_encoded = len_predicted;
		RL_Encode_UTF8(
			do_arg_utf8,
			len_predicted + 1,
			Main_Args.do_arg,
			&len_encoded,
			TRUE,
			TRUE
		);

		// Sanity check; we shouldn't get a different answer.
		assert(len_predicted == len_encoded);

		// Encoding doesn't NULL-terminate on its own.
		do_arg_utf8[len_encoded] = '\0';
	#else
		do_arg_utf8 = b_cast(Main_Args.do_arg);
	#endif

		do_result = RL_Do_String(&exit_status, do_arg_utf8, 0, NULL);

	#ifdef TO_WINDOWS
		OS_FREE(do_arg_utf8);
	#endif

		if (do_result == -1) {
			// The user canceled via a HALT signal, e.g. Ctrl-C.  For now we
			// print a halt message and exit with a made-up error code.

			Put_Str(halt_str);

			exit_status = 100; // !!! Arbitrary number, should be configurable
			goto cleanup_and_exit;
		}
		else if (do_result == -2) {
			// There was a purposeful QUIT or EXIT, exit_status has any /WITH
			// translated into an integer
			goto cleanup_and_exit;
		}
		else if (do_result < -2) {
			// There was an error, so print it out.
			RL_Print_TOS(FALSE, NULL);
			RL_Drop_TOS();

			// We invent a status and exit, but the response to an error
			// should be more flexible.  See #2215.

			exit_status = 101; // !!! Arbitrary number, should be configurable
			goto cleanup_and_exit;
		}
		else {
			assert(do_result >= 0);

			// Command completed successfully, we don't print anything.
			RL_Drop_TOS();

			// We quit vs. dropping to interpreter by default, but it would be
			// good to have a more flexible response here too.  See #2215.
			exit_status = 0;
			goto cleanup_and_exit;
		}
	}
#endif //!ENCAP

	return startup_rc;
}


void Host_Repl(REBINT startup_rc) {
	const REBYTE prompt_str[] = ">> ";
	const REBYTE result_str[] = "== ";

	#define MAX_CONT_LEVEL 80
	REBYTE cont_str[] = "    ";
	int cont_level = 0;
	REBYTE cont_stack[MAX_CONT_LEVEL] = {0};

	int input_max = 32768;
	int input_len = 0;
	REBYTE *input = OS_ALLOC_ARRAY(REBYTE, input_max);

	REBYTE *line;
	int line_len;

	REBYTE *utf8byte;
	BOOL inside_short_str = FALSE;
	int long_str_level = 0;

	// Console line input loop (just an example, can be improved):
	if (
		!(Main_Args.options & RO_CGI)
		&& (
			!Main_Args.script               // no script was provided
			|| startup_rc < 0               // script halted or had error
			|| Main_Args.options & RO_HALT  // --halt option
		)
	){
		while (TRUE) {
<<<<<<< HEAD
			int do_result;

			Put_Str(prompt_str);

			line = Get_Str();

			if (!line) goto cleanup_and_exit; // end of stream

			do_result = RL_Do_String(&exit_status, line, 0, 0);

			OS_FREE(line);

			if (do_result == -1) {
				// !!! The "Halt" status is communicated via -1, but
				// is not an actual valid "error value".  It cannot be
				// created by user code, and the fact that it is done
				// via the error mechanism is an "implementation detail".
				// Hence nothing is pushed to the stack.

				Put_Str(halt_str);
			}
			else if (do_result == -2) {
				// Command issued a purposeful QUIT or EXIT, exit_status
				// contains status.  Assume nothing was pushed on stack
				goto cleanup_and_exit;
			}
			else if (do_result < -2) {
				// Error occurred, print it without molding (formed)
				RL_Print_TOS(FALSE, NULL);
				RL_Drop_TOS();

				// Tell them about why on the first error only
				if (why_alert) {
					Put_Str(why_str);
					why_alert = FALSE;
				}
			}
			else {
				assert(do_result >= 0);

				// There was no error, and the value is on the top of
				// stack.  If the value on top of stack is an unset
				// then nothing will be printed.

				RL_Print_TOS(TRUE, result_str);
				RL_Drop_TOS();
=======
			if (cont_level > 0) {
				int level;

				cont_str[0] = cont_stack[cont_level - 1];
				Put_Str(cont_str);

				cont_str[0] = ' ';
				for (level = 1; level < cont_level; level++) {
					Put_Str(cont_str);
				}
			} else {
				Put_Str(m_cast(REBYTE*, prompt_str));  // !!! Put_Str currently takes a non-const.
			}
			if ((line = Get_Str())) {
				line_len = 0;
				for (utf8byte = line; *utf8byte; utf8byte++) {
					line_len++;
					switch (*utf8byte) {
						case '"':
							inside_short_str = !inside_short_str;
							break;
						case '[':
						case '(':
							if (!inside_short_str && long_str_level == 0) {
								cont_stack[cont_level++] = *utf8byte;
								if (cont_level >= MAX_CONT_LEVEL) {
									Host_Crash("Maximum console continuation level exceeded!");
								}
							}
							break;
						case ']':
						case ')':
							if (!inside_short_str && long_str_level == 0) {
								if (cont_level > 0) {
									cont_stack[--cont_level] = 0;
								}
							}
							break;
						case '{':
							if (!inside_short_str) {
								cont_stack[cont_level++] = *utf8byte;
								if (cont_level >= MAX_CONT_LEVEL) {
									Host_Crash("Maximum console continuation level exceeded!");
								}
								long_str_level++;
							}
							break;
						case '}':
							if (!inside_short_str) {
								if (cont_level > 0) {
									cont_stack[--cont_level] = 0;
								}
								if (long_str_level > 0) {
									long_str_level--;
								}
							}
							break;
					}
				}
				inside_short_str = FALSE;

				if (input_len + line_len > input_max) {
					REBYTE *tmp = OS_ALLOC_ARRAY(REBYTE, 2 * input_max);
					if (!tmp) {
						Host_Crash("Growing console input buffer failed!");
					}
					memcpy(tmp, input, input_len);
					OS_FREE(input);
					input = tmp;
					input_max *= 2;
				}

				memcpy(&input[input_len], line, line_len);
				input_len += line_len;
				input[input_len] = 0;

				OS_FREE(line);

				if (cont_level > 0) {
					continue;
				}

				input_len = 0;
				cont_level = 0;

				RL_Do_String(input, 0, 0);
				RL_Print_TOS(0, result_str);
>>>>>>> 62e3ea1a
			}
		}
	}

<<<<<<< HEAD
cleanup_and_exit:

#endif //!ENCAP
=======
	OS_FREE(input);
}


void Host_Quit() {
>>>>>>> 62e3ea1a
	OS_Quit_Devices(0);
#ifndef REB_CORE
	OS_Destroy_Graphics();
#endif
}


/***********************************************************************
**
**  MAIN ENTRY POINT
**
**	Win32 args:
**		inst:  current instance of the application (app handle)
**		prior: always NULL (use a mutex for single inst of app)
**		cmd:   command line string (or use GetCommandLine)
**	    show:  how app window is to be shown (e.g. maximize, minimize, etc.)
**
**	Win32 return:
**		If the function succeeds, terminating when it receives a WM_QUIT
**		message, it should return the exit value contained in that
**		message's wParam parameter. If the function terminates before
**		entering the message loop, it should return zero.
**
**  Posix args: as you would expect in C.
**  Posix return: ditto.
**
*/
/***********************************************************************/

// Using a main entry point for a console program (as opposed to WinMain)
// so that we can connect to the console.  See the StackOverflow question
// "Can one executable be both a console and a GUI application":
//
//     http://stackoverflow.com/questions/493536/
//
// int WINAPI WinMain(HINSTANCE inst, HINSTANCE prior, LPSTR cmd, int show)

int main(int argc, char **argv_ansi)
{
	REBINT startup_rc;
	REBCHR **argv;

#ifdef TO_WINDOWS
	// Were we using WinMain we'd be getting our arguments in Unicode, but
	// since we're using an ordinary main() we do not.  However, this call
	// lets us slip out and pick up the arguments in Unicode form.
	argv = CommandLineToArgvW(GetCommandLineW(), &argc);
#else
	// Assume no wide character support, and just take the ANSI C args
	argv = argv_ansi;
#endif

	startup_rc = Host_Start(argc, argv);
#if !defined(ENCAP)
	Host_Repl(startup_rc);
#endif
	Host_Quit();

<<<<<<< HEAD
	Close_StdIO();

	Shutdown_Core_Ext();

	// No need to do a "clean" shutdown, as we are about to exit the process
	// (Note: The debug build runs through the clean shutdown anyway!)
	RL_Shutdown(FALSE);

	return exit_status;
}
=======
	// A QUIT does not exit this way, so the only valid return code is zero.
	return 0;
}
>>>>>>> 62e3ea1a
<|MERGE_RESOLUTION|>--- conflicted
+++ resolved
@@ -66,6 +66,11 @@
 
 REBARGS Main_Args;
 
+const REBYTE halt_str[] = "[escape]";
+const REBYTE prompt_str[] = ">> ";
+const REBYTE result_str[] = "== ";
+const REBYTE why_str[] = "** Note: use WHY? for more error information\n\n";
+
 #ifdef TO_WINDOWS
 HINSTANCE App_Instance = 0;
 #endif
@@ -87,7 +92,7 @@
 // Host bare-bones stdio functs:
 extern void Open_StdIO(void);
 extern void Close_StdIO(void);
-extern void Put_Str(REBYTE *buf);
+extern void Put_Str(const REBYTE *buf);
 extern REBYTE *Get_Str();
 
 
@@ -97,71 +102,12 @@
 }
 
 
-<<<<<<< HEAD
-/***********************************************************************
-**
-**  MAIN ENTRY POINT
-**
-**	Win32 args:
-**		inst:  current instance of the application (app handle)
-**		prior: always NULL (use a mutex for single inst of app)
-**		cmd:   command line string (or use GetCommandLine)
-**	    show:  how app window is to be shown (e.g. maximize, minimize, etc.)
-**
-**	Win32 return:
-**		If the function succeeds, terminating when it receives a WM_QUIT
-**		message, it should return the exit value contained in that
-**		message's wParam parameter. If the function terminates before
-**		entering the message loop, it should return zero.
-**
-**  Posix args: as you would expect in C.
-**  Posix return: ditto.
-**
-***********************************************************************/
-
-// Using a main entry point for a console program (as opposed to WinMain)
-// so that we can connect to the console.  See the StackOverflow question
-// "Can one executable be both a console and a GUI application":
-//
-//     http://stackoverflow.com/questions/493536/
-//
-// int WINAPI WinMain(HINSTANCE inst, HINSTANCE prior, LPSTR cmd, int show)
-
-int main(int argc, char **argv_ansi)
-{
-	int exit_status = 0;
-
-=======
-REBINT Host_Start(int argc, char **argv) {
->>>>>>> 62e3ea1a
+REBOOL Host_Start_Exiting(int *exit_status, int argc, char **argv) {
 	REBYTE vers[8];
 	REBINT startup_rc;
 	REBYTE *embedded_script = NULL;
 	REBI64 embedded_size = 0;
 
-<<<<<<< HEAD
-	REBCHR **argv;
-
-	// As defined, Put_Str takes non-const data
-	REBYTE prompt_str[] = ">> ";
-	REBYTE result_str[] = "== ";
-	REBYTE halt_str[] = "[escape]";
-
-	REBOOL why_alert = TRUE;
-	REBYTE why_str[] = "** Note: use WHY? for more error information\n\n";
-
-#ifdef TO_WINDOWS
-	// Were we using WinMain we'd be getting our arguments in Unicode, but
-	// since we're using an ordinary main() we do not.  However, this call
-	// lets us slip out and pick up the arguments in Unicode form.
-	argv = CommandLineToArgvW(GetCommandLineW(), &argc);
-#else
-	// Assume no wide character support, and just take the ANSI C args
-	argv = argv_ansi;
-#endif
-
-=======
->>>>>>> 62e3ea1a
 	Host_Lib = &Host_Lib_Init;
 
 	embedded_script = OS_Read_Embedded(&embedded_size);
@@ -181,20 +127,15 @@
 	if (!Host_Lib) Host_Crash("Missing host lib");
 	// !!! Second part will become vers[2] < RL_REV on release!!!
 	if (vers[1] != RL_VER || vers[2] != RL_REV) Host_Crash("Incompatible reb-lib DLL");
-<<<<<<< HEAD
-	err_num = RL_Init(&Main_Args, Host_Lib);
+
+	startup_rc = RL_Init(&Main_Args, Host_Lib);
 
 	// !!! Not a good abstraction layer here, but Parse_Args may have put
 	// an OS_ALLOC'd string into home_dir, via OS_Get_Current_Dir
 	if (Main_Args.home_dir) OS_FREE(Main_Args.home_dir);
 
-	if (err_num == 1) Host_Crash("Host-lib wrong size");
-	if (err_num == 2) Host_Crash("Host-lib wrong version/checksum");
-=======
-	startup_rc = RL_Init(&Main_Args, Host_Lib);
 	if (startup_rc == 1) Host_Crash("Host-lib wrong size");
 	if (startup_rc == 2) Host_Crash("Host-lib wrong version/checksum");
->>>>>>> 62e3ea1a
 
 	//Initialize core extension commands
 	Init_Core_Ext();
@@ -314,7 +255,7 @@
 		do_arg_utf8 = b_cast(Main_Args.do_arg);
 	#endif
 
-		do_result = RL_Do_String(&exit_status, do_arg_utf8, 0, NULL);
+		do_result = RL_Do_String(exit_status, do_arg_utf8, 0, NULL);
 
 	#ifdef TO_WINDOWS
 		OS_FREE(do_arg_utf8);
@@ -326,13 +267,13 @@
 
 			Put_Str(halt_str);
 
-			exit_status = 100; // !!! Arbitrary number, should be configurable
-			goto cleanup_and_exit;
+			*exit_status = 100; // !!! Arbitrary number, should be configurable
+			return TRUE;
 		}
 		else if (do_result == -2) {
 			// There was a purposeful QUIT or EXIT, exit_status has any /WITH
 			// translated into an integer
-			goto cleanup_and_exit;
+			return TRUE;
 		}
 		else if (do_result < -2) {
 			// There was an error, so print it out.
@@ -342,8 +283,8 @@
 			// We invent a status and exit, but the response to an error
 			// should be more flexible.  See #2215.
 
-			exit_status = 101; // !!! Arbitrary number, should be configurable
-			goto cleanup_and_exit;
+			*exit_status = 101; // !!! Arbitrary number, should be configurable
+			return TRUE;
 		}
 		else {
 			assert(do_result >= 0);
@@ -353,19 +294,20 @@
 
 			// We quit vs. dropping to interpreter by default, but it would be
 			// good to have a more flexible response here too.  See #2215.
-			exit_status = 0;
-			goto cleanup_and_exit;
+			*exit_status = 0;
+			return TRUE;
 		}
 	}
 #endif //!ENCAP
 
-	return startup_rc;
+	// If we get here we didn't have something happen that translates to
+	// needing us to definitely exit.  So `exit_status` is uninitialized.
+	return FALSE;
 }
 
 
-void Host_Repl(REBINT startup_rc) {
-	const REBYTE prompt_str[] = ">> ";
-	const REBYTE result_str[] = "== ";
+void Host_Repl(int *exit_status) {
+	REBOOL why_alert = TRUE;
 
 	#define MAX_CONT_LEVEL 80
 	REBYTE cont_str[] = "    ";
@@ -383,171 +325,153 @@
 	BOOL inside_short_str = FALSE;
 	int long_str_level = 0;
 
-	// Console line input loop (just an example, can be improved):
-	if (
-		!(Main_Args.options & RO_CGI)
-		&& (
-			!Main_Args.script               // no script was provided
-			|| startup_rc < 0               // script halted or had error
-			|| Main_Args.options & RO_HALT  // --halt option
-		)
-	){
-		while (TRUE) {
-<<<<<<< HEAD
-			int do_result;
-
+	while (TRUE) {
+		int do_result;
+
+		if (cont_level > 0) {
+			int level;
+
+			cont_str[0] = cont_stack[cont_level - 1];
+			Put_Str(cont_str);
+
+			cont_str[0] = ' ';
+			for (level = 1; level < cont_level; level++) {
+				Put_Str(cont_str);
+			}
+		} else {
 			Put_Str(prompt_str);
-
-			line = Get_Str();
-
-			if (!line) goto cleanup_and_exit; // end of stream
-
-			do_result = RL_Do_String(&exit_status, line, 0, 0);
-
-			OS_FREE(line);
-
-			if (do_result == -1) {
-				// !!! The "Halt" status is communicated via -1, but
-				// is not an actual valid "error value".  It cannot be
-				// created by user code, and the fact that it is done
-				// via the error mechanism is an "implementation detail".
-				// Hence nothing is pushed to the stack.
-
-				Put_Str(halt_str);
+		}
+
+		line = Get_Str();
+
+		if (!line) {
+			// !!! "end of stream"...is this a normal exit result or
+			// should we be returning some error here?  0 status for now
+			*exit_status = 0;
+			goto cleanup_and_return;
+		}
+
+		line_len = 0;
+		for (utf8byte = line; *utf8byte; utf8byte++) {
+			line_len++;
+			switch (*utf8byte) {
+				case '"':
+					inside_short_str = !inside_short_str;
+					break;
+				case '[':
+				case '(':
+					if (!inside_short_str && long_str_level == 0) {
+						cont_stack[cont_level++] = *utf8byte;
+						if (cont_level >= MAX_CONT_LEVEL) {
+							Host_Crash("Maximum console continuation level exceeded!");
+						}
+					}
+					break;
+				case ']':
+				case ')':
+					if (!inside_short_str && long_str_level == 0) {
+						if (cont_level > 0) {
+							cont_stack[--cont_level] = 0;
+						}
+					}
+					break;
+				case '{':
+					if (!inside_short_str) {
+						cont_stack[cont_level++] = *utf8byte;
+						if (cont_level >= MAX_CONT_LEVEL) {
+							Host_Crash("Maximum console continuation level exceeded!");
+						}
+						long_str_level++;
+					}
+					break;
+				case '}':
+					if (!inside_short_str) {
+						if (cont_level > 0) {
+							cont_stack[--cont_level] = 0;
+						}
+						if (long_str_level > 0) {
+							long_str_level--;
+						}
+					}
+					break;
 			}
-			else if (do_result == -2) {
-				// Command issued a purposeful QUIT or EXIT, exit_status
-				// contains status.  Assume nothing was pushed on stack
-				goto cleanup_and_exit;
+		}
+		inside_short_str = FALSE;
+
+		if (input_len + line_len > input_max) {
+			REBYTE *tmp = OS_ALLOC_ARRAY(REBYTE, 2 * input_max);
+			if (!tmp) {
+				Host_Crash("Growing console input buffer failed!");
 			}
-			else if (do_result < -2) {
-				// Error occurred, print it without molding (formed)
-				RL_Print_TOS(FALSE, NULL);
-				RL_Drop_TOS();
-
-				// Tell them about why on the first error only
-				if (why_alert) {
-					Put_Str(why_str);
-					why_alert = FALSE;
-				}
+			memcpy(tmp, input, input_len);
+			OS_FREE(input);
+			input = tmp;
+			input_max *= 2;
+		}
+
+		memcpy(&input[input_len], line, line_len);
+		input_len += line_len;
+		input[input_len] = 0;
+
+		OS_FREE(line);
+
+		if (cont_level > 0)
+			continue;
+
+		input_len = 0;
+		cont_level = 0;
+
+		do_result = RL_Do_String(exit_status, input, 0, 0);
+
+		if (do_result == -1) {
+			// !!! The "Halt" status is communicated via -1, but
+			// is not an actual valid "error value".  It cannot be
+			// created by user code, and the fact that it is done
+			// via the error mechanism is an "implementation detail".
+			// Hence nothing is pushed to the stack.
+
+			Put_Str(halt_str);
+		}
+		else if (do_result == -2) {
+			// Command issued a purposeful QUIT or EXIT, exit_status
+			// contains status.  Assume nothing was pushed on stack
+			goto cleanup_and_return;
+		}
+		else if (do_result < -2) {
+			// Error occurred, print it without molding (formed)
+			RL_Print_TOS(FALSE, NULL);
+			RL_Drop_TOS();
+
+			// Tell them about why on the first error only
+			if (why_alert) {
+				Put_Str(why_str);
+				why_alert = FALSE;
 			}
-			else {
-				assert(do_result >= 0);
-
-				// There was no error, and the value is on the top of
-				// stack.  If the value on top of stack is an unset
-				// then nothing will be printed.
-
-				RL_Print_TOS(TRUE, result_str);
-				RL_Drop_TOS();
-=======
-			if (cont_level > 0) {
-				int level;
-
-				cont_str[0] = cont_stack[cont_level - 1];
-				Put_Str(cont_str);
-
-				cont_str[0] = ' ';
-				for (level = 1; level < cont_level; level++) {
-					Put_Str(cont_str);
-				}
-			} else {
-				Put_Str(m_cast(REBYTE*, prompt_str));  // !!! Put_Str currently takes a non-const.
-			}
-			if ((line = Get_Str())) {
-				line_len = 0;
-				for (utf8byte = line; *utf8byte; utf8byte++) {
-					line_len++;
-					switch (*utf8byte) {
-						case '"':
-							inside_short_str = !inside_short_str;
-							break;
-						case '[':
-						case '(':
-							if (!inside_short_str && long_str_level == 0) {
-								cont_stack[cont_level++] = *utf8byte;
-								if (cont_level >= MAX_CONT_LEVEL) {
-									Host_Crash("Maximum console continuation level exceeded!");
-								}
-							}
-							break;
-						case ']':
-						case ')':
-							if (!inside_short_str && long_str_level == 0) {
-								if (cont_level > 0) {
-									cont_stack[--cont_level] = 0;
-								}
-							}
-							break;
-						case '{':
-							if (!inside_short_str) {
-								cont_stack[cont_level++] = *utf8byte;
-								if (cont_level >= MAX_CONT_LEVEL) {
-									Host_Crash("Maximum console continuation level exceeded!");
-								}
-								long_str_level++;
-							}
-							break;
-						case '}':
-							if (!inside_short_str) {
-								if (cont_level > 0) {
-									cont_stack[--cont_level] = 0;
-								}
-								if (long_str_level > 0) {
-									long_str_level--;
-								}
-							}
-							break;
-					}
-				}
-				inside_short_str = FALSE;
-
-				if (input_len + line_len > input_max) {
-					REBYTE *tmp = OS_ALLOC_ARRAY(REBYTE, 2 * input_max);
-					if (!tmp) {
-						Host_Crash("Growing console input buffer failed!");
-					}
-					memcpy(tmp, input, input_len);
-					OS_FREE(input);
-					input = tmp;
-					input_max *= 2;
-				}
-
-				memcpy(&input[input_len], line, line_len);
-				input_len += line_len;
-				input[input_len] = 0;
-
-				OS_FREE(line);
-
-				if (cont_level > 0) {
-					continue;
-				}
-
-				input_len = 0;
-				cont_level = 0;
-
-				RL_Do_String(input, 0, 0);
-				RL_Print_TOS(0, result_str);
->>>>>>> 62e3ea1a
-			}
-		}
-	}
-
-<<<<<<< HEAD
-cleanup_and_exit:
-
-#endif //!ENCAP
-=======
+		}
+		else {
+			assert(do_result >= 0);
+
+			// There was no error, and the value is on the top of
+			// stack.  If the value on top of stack is an unset
+			// then nothing will be printed.
+
+			RL_Print_TOS(TRUE, result_str);
+			RL_Drop_TOS();
+		}
+	}
+
+cleanup_and_return:
 	OS_FREE(input);
+	return;
 }
 
 
 void Host_Quit() {
->>>>>>> 62e3ea1a
 	OS_Quit_Devices(0);
 #ifndef REB_CORE
 	OS_Destroy_Graphics();
 #endif
+	Shutdown_Core_Ext();
 }
 
 
@@ -583,6 +507,8 @@
 
 int main(int argc, char **argv_ansi)
 {
+	int exit_status;
+
 	REBINT startup_rc;
 	REBCHR **argv;
 
@@ -596,25 +522,30 @@
 	argv = argv_ansi;
 #endif
 
-	startup_rc = Host_Start(argc, argv);
+	if (Host_Start_Exiting(&exit_status, argc, argv))
+		goto cleanup_and_exit;
+
 #if !defined(ENCAP)
-	Host_Repl(startup_rc);
-#endif
+	// Console line input loop (just an example, can be improved):
+	if (
+		!(Main_Args.options & RO_CGI)
+		&& (
+			!Main_Args.script               // no script was provided
+			|| Main_Args.options & RO_HALT  // --halt option
+		)
+	) {
+		Host_Repl(&exit_status);
+	}
+#endif
+
+cleanup_and_exit:
 	Host_Quit();
 
-<<<<<<< HEAD
 	Close_StdIO();
-
-	Shutdown_Core_Ext();
 
 	// No need to do a "clean" shutdown, as we are about to exit the process
 	// (Note: The debug build runs through the clean shutdown anyway!)
 	RL_Shutdown(FALSE);
 
 	return exit_status;
-}
-=======
-	// A QUIT does not exit this way, so the only valid return code is zero.
-	return 0;
-}
->>>>>>> 62e3ea1a
+}